<<<<<<< HEAD
Select2 issues
* [#2516](https://github.com/digitalocean/netbox/issues/2516) - Implemented Select2 for all Model backed selection fields
* [#2590](https://github.com/digitalocean/netbox/issues/2590) - Implemented the color picker with Select2 to show colors in the background
* [#2735](https://github.com/digitalocean/netbox/issues/2735) - Implemented Select2 for all list filter form select elements
* [#2753](https://github.com/digitalocean/netbox/issues/2753) - Implemented Select2 to replace most all instances of select fields in forms



v2.5.3 (FUTURE)
=======
v2.5.4 (FUTURE)

## Bug Fixes

* [#2779](https://github.com/digitalocean/netbox/issues/2779) - Include "none" option when filter IP addresses by role
* [#2783](https://github.com/digitalocean/netbox/issues/2783) - Fix AttributeError exception when attempting to delete region(s)

---

v2.5.3 (2019-01-11)
>>>>>>> 1d7a7e2d

## Enhancements

* [#1630](https://github.com/digitalocean/netbox/issues/1630) - Enable bulk editing of prefix/IP mask length
* [#1870](https://github.com/digitalocean/netbox/issues/1870) - Add per-page toggle to object lists
* [#1871](https://github.com/digitalocean/netbox/issues/1871) - Enable filtering sites by parent region
* [#1983](https://github.com/digitalocean/netbox/issues/1983) - Enable regular expressions when bulk renaming device components
* [#2682](https://github.com/digitalocean/netbox/issues/2682) - Add DAC and AOC cable types
* [#2693](https://github.com/digitalocean/netbox/issues/2693) - Additional cable colors
* [#2726](https://github.com/digitalocean/netbox/issues/2726) - Include cables in global search

## Bug Fixes

* [#2742](https://github.com/digitalocean/netbox/issues/2742) - Preserve cluster assignment when editing a device
* [#2757](https://github.com/digitalocean/netbox/issues/2757) - Always treat first/last IPs within a /31 or /127 as usable
* [#2762](https://github.com/digitalocean/netbox/issues/2762) - Add missing DCIM field values to API `_choices` endpoint
* [#2777](https://github.com/digitalocean/netbox/issues/2777) - Fix cable validation to handle duplicate connections on import


---

v2.5.2 (2018-12-21)

## Enhancements

* [#2561](https://github.com/digitalocean/netbox/issues/2561) - Add 200G and 400G interface types
* [#2701](https://github.com/digitalocean/netbox/issues/2701) - Enable filtering of prefixes by exact prefix value

## Bug Fixes

* [#2673](https://github.com/digitalocean/netbox/issues/2673) - Fix exception on LLDP neighbors view for device with a circuit connected
* [#2691](https://github.com/digitalocean/netbox/issues/2691) - Cable trace should follow circuits
* [#2698](https://github.com/digitalocean/netbox/issues/2698) - Remove pagination restriction on bulk component creation for devices/VMs
* [#2704](https://github.com/digitalocean/netbox/issues/2704) - Fix form select widget population on parent with null value
* [#2707](https://github.com/digitalocean/netbox/issues/2707) - Correct permission evaluation for circuit termination cabling
* [#2712](https://github.com/digitalocean/netbox/issues/2712) - Preserve list filtering after editing objects in bulk
* [#2717](https://github.com/digitalocean/netbox/issues/2717) - Fix bulk deletion of tags
* [#2721](https://github.com/digitalocean/netbox/issues/2721) - Detect loops when tracing front/rear ports
* [#2723](https://github.com/digitalocean/netbox/issues/2723) - Correct permission evaluation when bulk deleting tags
* [#2724](https://github.com/digitalocean/netbox/issues/2724) - Limit rear port choices to current device when editing a front port

---

v2.5.1 (2018-12-13)

## Enhancements

* [#2655](https://github.com/digitalocean/netbox/issues/2655) - Add 128GFC Fibrechannel interface type
* [#2674](https://github.com/digitalocean/netbox/issues/2674) - Enable filtering changelog by object type under web UI

## Bug Fixes

* [#2662](https://github.com/digitalocean/netbox/issues/2662) - Fix ImproperlyConfigured exception when rendering API docs
* [#2663](https://github.com/digitalocean/netbox/issues/2663) - Prevent duplicate interfaces from appearing under VLAN members view
* [#2666](https://github.com/digitalocean/netbox/issues/2666) - Correct display of length unit in cables list
* [#2676](https://github.com/digitalocean/netbox/issues/2676) - Fix exception when passing dictionary value to a ChoiceField
* [#2678](https://github.com/digitalocean/netbox/issues/2678) - Fix error when viewing webhook in admin UI without write permission
* [#2680](https://github.com/digitalocean/netbox/issues/2680) - Disallow POST requests to `/dcim/interface-connections/` API endpoint
* [#2683](https://github.com/digitalocean/netbox/issues/2683) - Fix exception when connecting a cable to a RearPort with no corresponding FrontPort
* [#2684](https://github.com/digitalocean/netbox/issues/2684) - Fix custom field filtering
* [#2687](https://github.com/digitalocean/netbox/issues/2687) - Correct naming of before/after filters for changelog entries

---

v2.5.0 (2018-12-10)

## Notes

### Python 3 Required

As promised, Python 2 support has been completed removed. Python 3.5 or higher is now required to run NetBox. Please see [our Python 3 migration guide](https://netbox.readthedocs.io/en/stable/installation/migrating-to-python3/) for assistance with upgrading.

### Removed Deprecated User Activity Log

The UserAction model, which was deprecated by the new change logging feature in NetBox v2.4, has been removed. If you need to archive legacy user activity, do so prior to upgrading to NetBox v2.5, as the database migration will remove all data associated with this model.

### View Permissions in Django 2.1

Django 2.1 introduces view permissions for object types (not to be confused with object-level permissions). Implementation of [#323](https://github.com/digitalocean/netbox/issues/323) is planned for NetBox v2.6. Users are encourage to begin assigning view permissions as desired in preparation for their eventual enforcement.

### upgrade.sh No Longer Invokes sudo

The `upgrade.sh` script has been tweaked so that it no longer invokes `sudo` internally. This was done to ensure compatibility when running NetBox inside a Python virtual environment. If you need elevated permissions when upgrading NetBox, call the upgrade script with `sudo upgrade.sh`.

## New Features

### Patch Panels and Cables ([#20](https://github.com/digitalocean/netbox/issues/20))

NetBox now supports modeling physical cables for console, power, and interface connections. The new pass-through port component type has also been introduced to model patch panels and similar devices.

## Enhancements

* [#450](https://github.com/digitalocean/netbox/issues/450) - Added `outer_width` and `outer_depth` fields to rack model
* [#867](https://github.com/digitalocean/netbox/issues/867) - Added `description` field to circuit terminations
* [#1444](https://github.com/digitalocean/netbox/issues/1444) - Added an `asset_tag` field for racks
* [#1931](https://github.com/digitalocean/netbox/issues/1931) - Added a count of assigned IP addresses to the interface API serializer
* [#2000](https://github.com/digitalocean/netbox/issues/2000) - Dropped support for Python 2
* [#2053](https://github.com/digitalocean/netbox/issues/2053) - Introduced the `LOGIN_TIMEOUT` configuration setting
* [#2057](https://github.com/digitalocean/netbox/issues/2057) - Added description columns to interface connections list
* [#2104](https://github.com/digitalocean/netbox/issues/2104) - Added a `status` field for racks
* [#2165](https://github.com/digitalocean/netbox/issues/2165) - Improved natural ordering of Interfaces
* [#2292](https://github.com/digitalocean/netbox/issues/2292) - Removed the deprecated UserAction model
* [#2367](https://github.com/digitalocean/netbox/issues/2367) - Removed deprecated RPCClient functionality
* [#2426](https://github.com/digitalocean/netbox/issues/2426) - Introduced `SESSION_FILE_PATH` configuration setting for authentication without write access to database
* [#2594](https://github.com/digitalocean/netbox/issues/2594) - `upgrade.sh` no longer invokes sudo

## Changes From v2.5-beta2

* [#2474](https://github.com/digitalocean/netbox/issues/2474) - Add `cabled` and `connection_status` filters for device components
* [#2616](https://github.com/digitalocean/netbox/issues/2616) - Convert Rack `outer_unit` and Cable `length_unit` to integer-based choice fields
* [#2622](https://github.com/digitalocean/netbox/issues/2622) - Enable filtering cables by multiple types/colors
* [#2624](https://github.com/digitalocean/netbox/issues/2624) - Delete associated content type and permissions when removing InterfaceConnection model
* [#2626](https://github.com/digitalocean/netbox/issues/2626) - Remove extraneous permissions generated from proxy models
* [#2632](https://github.com/digitalocean/netbox/issues/2632) - Change representation of null values from `0` to `null`
* [#2639](https://github.com/digitalocean/netbox/issues/2639) - Fix preservation of length/dimensions unit for racks and cables
* [#2648](https://github.com/digitalocean/netbox/issues/2648) - Include the `connection_status` field in nested represenations of connectable device components
* [#2649](https://github.com/digitalocean/netbox/issues/2649) - Add `connected_endpoint_type` to connectable device component API representations

## API Changes

* The `/extras/recent-activity/` endpoint (replaced by change logging in v2.4) has been removed
* The `rpc_client` field has been removed from dcim.Platform (see #2367)
* Introduced a new API endpoint for cables at `/dcim/cables/`
* New endpoints for front and rear pass-through ports (and their templates) in parallel with existing device components
* The fields `interface_connection` on Interface and `interface` on CircuitTermination have been replaced with `connected_endpoint` and `connection_status`
* A new `cable` field has been added to console, power, and interface components and to circuit terminations
* New fields for dcim.Rack: `status`, `asset_tag`, `outer_width`, `outer_depth`, `outer_unit`
* The following boolean filters on dcim.Device and dcim.DeviceType have been renamed:
    * `is_console_server`: `console_server_ports`
    * `is_pdu`: `power_outlets`
    * `is_network_device`: `interfaces`
* The following new boolean filters have been introduced for dcim.Device and dcim.DeviceType:
    * `console_ports`
    * `power_ports`
    * `pass_through_ports`
* The field `interface_ordering` has been removed from the DeviceType serializer
* Added a `description` field to the CircuitTermination serializer
* Added `ipaddress_count` to InterfaceSerializer to show the count of assigned IP addresses for each interface
* The `available-prefixes` and `available-ips` IPAM endpoints now return an HTTP 204 response instead of HTTP 400 when no new objects can be created
* Filtering on null values now uses the string `null` instead of zero

---

v2.4.9 (2018-12-07)

## Enhancements

* [#2089](https://github.com/digitalocean/netbox/issues/2089) - Add SONET interface form factors
* [#2495](https://github.com/digitalocean/netbox/issues/2495) - Enable deep-merging of config context data
* [#2597](https://github.com/digitalocean/netbox/issues/2597) - Add FibreChannel SFP28 (32GFC) interface form factor

## Bug Fixes

* [#2400](https://github.com/digitalocean/netbox/issues/2400) - Correct representation of nested object assignment in API docs
* [#2576](https://github.com/digitalocean/netbox/issues/2576) - Correct type for count_* fields in site API representation
* [#2606](https://github.com/digitalocean/netbox/issues/2606) - Fixed filtering for interfaces with a virtual form factor
* [#2611](https://github.com/digitalocean/netbox/issues/2611) - Fix error handling when assigning a clustered device to a different site
* [#2613](https://github.com/digitalocean/netbox/issues/2613) - Decrease live search minimum characters to three
* [#2615](https://github.com/digitalocean/netbox/issues/2615) - Tweak live search widget to use brief format for API requests
* [#2623](https://github.com/digitalocean/netbox/issues/2623) - Removed the need to pass the model class to the rqworker process for webhooks
* [#2634](https://github.com/digitalocean/netbox/issues/2634) - Enforce consistent representation of unnamed devices in rack view

---

v2.4.8 (2018-11-20)

## Enhancements

* [#2490](https://github.com/digitalocean/netbox/issues/2490) - Added bulk editing for config contexts
* [#2557](https://github.com/digitalocean/netbox/issues/2557) - Added object view for tags

## Bug Fixes

* [#2473](https://github.com/digitalocean/netbox/issues/2473) - Fix encoding of long (>127 character) secrets
* [#2558](https://github.com/digitalocean/netbox/issues/2558) - Filter on all tags when multiple are passed
* [#2565](https://github.com/digitalocean/netbox/issues/2565) - Improved rendering of Markdown tables
* [#2575](https://github.com/digitalocean/netbox/issues/2575) - Correct model specified for rack roles table
* [#2588](https://github.com/digitalocean/netbox/issues/2588) - Catch all exceptions from failed NAPALM API Calls
* [#2589](https://github.com/digitalocean/netbox/issues/2589) - Virtual machine API serializer should require cluster assignment

---

v2.4.7 (2018-11-06)

## Enhancements

* [#2388](https://github.com/digitalocean/netbox/issues/2388) - Enable filtering of devices/VMs by region
* [#2427](https://github.com/digitalocean/netbox/issues/2427) - Allow filtering of interfaces by assigned VLAN or VLAN ID
* [#2512](https://github.com/digitalocean/netbox/issues/2512) - Add device field to inventory item filter form

## Bug Fixes

* [#2502](https://github.com/digitalocean/netbox/issues/2502) - Allow duplicate VIPs inside a uniqueness-enforced VRF
* [#2514](https://github.com/digitalocean/netbox/issues/2514) - Prevent new connections to already connected interfaces
* [#2515](https://github.com/digitalocean/netbox/issues/2515) - Only use django-rq admin tmeplate if webhooks are enabled
* [#2528](https://github.com/digitalocean/netbox/issues/2528) - Enable creating circuit terminations with interface assignment via API
* [#2549](https://github.com/digitalocean/netbox/issues/2549) - Changed naming of `peer_device` and `peer_interface` on API /dcim/connected-device/ endpoint to use underscores

---

v2.4.6 (2018-10-05)

## Enhancements

* [#2479](https://github.com/digitalocean/netbox/issues/2479) - Add user permissions for creating/modifying API tokens
* [#2487](https://github.com/digitalocean/netbox/issues/2487) - Return abbreviated API output when passed `?brief=1`

## Bug Fixes

* [#2393](https://github.com/digitalocean/netbox/issues/2393) - Fix Unicode support for CSV import under Python 2
* [#2483](https://github.com/digitalocean/netbox/issues/2483) - Set max item count of API-populated form fields to MAX_PAGE_SIZE
* [#2484](https://github.com/digitalocean/netbox/issues/2484) - Local config context not available on the Virtual Machine Edit Form
* [#2485](https://github.com/digitalocean/netbox/issues/2485) - Fix cancel button when assigning a service to a device/VM
* [#2491](https://github.com/digitalocean/netbox/issues/2491) - Fix exception when importing devices with invalid device type
* [#2492](https://github.com/digitalocean/netbox/issues/2492) - Sanitize hostname and port values returned through LLDP

---

v2.4.5 (2018-10-02)

## Enhancements

* [#2392](https://github.com/digitalocean/netbox/issues/2392) - Implemented local context data for devices and virtual machines
* [#2402](https://github.com/digitalocean/netbox/issues/2402) - Order and format JSON data in form fields
* [#2432](https://github.com/digitalocean/netbox/issues/2432) - Link remote interface connections to the Interface view
* [#2438](https://github.com/digitalocean/netbox/issues/2438) - API optimizations for tagged objects

## Bug Fixes

* [#2406](https://github.com/digitalocean/netbox/issues/2406) - Remove hard-coded limit of 1000 objects from API-populated form fields
* [#2414](https://github.com/digitalocean/netbox/issues/2414) - Tags field missing from device/VM component creation forms
* [#2442](https://github.com/digitalocean/netbox/issues/2442) - Nullify "next" link in API when limit=0 is passed
* [#2443](https://github.com/digitalocean/netbox/issues/2443) - Enforce JSON object format when creating config contexts
* [#2444](https://github.com/digitalocean/netbox/issues/2444) - Improve validation of interface MAC addresses
* [#2455](https://github.com/digitalocean/netbox/issues/2455) - Ignore unique address enforcement for IPs with a shared/virtual role
* [#2470](https://github.com/digitalocean/netbox/issues/2470) - Log the creation of device/VM components as object changes

---

v2.4.4 (2018-08-22)

## Enhancements

* [#2168](https://github.com/digitalocean/netbox/issues/2168) - Added Extreme SummitStack interface form factors
* [#2356](https://github.com/digitalocean/netbox/issues/2356) - Include cluster site as read-only field in VirtualMachine serializer
* [#2362](https://github.com/digitalocean/netbox/issues/2362) - Implemented custom admin site to properly handle BASE_PATH
* [#2254](https://github.com/digitalocean/netbox/issues/2254) - Implemented searchability for Rack Groups

## Bug Fixes

* [#2353](https://github.com/digitalocean/netbox/issues/2353) - Handle `DoesNotExist` exception when deleting a device with connected interfaces
* [#2354](https://github.com/digitalocean/netbox/issues/2354) - Increased maximum MTU for interfaces to 65536 bytes
* [#2355](https://github.com/digitalocean/netbox/issues/2355) - Added item count to inventory tab on device view
* [#2368](https://github.com/digitalocean/netbox/issues/2368) - Record change in device changelog when altering cluster assignment
* [#2369](https://github.com/digitalocean/netbox/issues/2369) - Corrected time zone validation on site API serializer
* [#2370](https://github.com/digitalocean/netbox/issues/2370) - Redirect to parent device after deleting device bays
* [#2374](https://github.com/digitalocean/netbox/issues/2374) - Fix toggling display of IP addresses in virtual machine interfaces list
* [#2378](https://github.com/digitalocean/netbox/issues/2378) - Corrected "edit" link for virtual machine interfaces

---

v2.4.3 (2018-08-09)

## Enhancements

* [#2333](https://github.com/digitalocean/netbox/issues/2333) - Added search filters for ConfigContexts

## Bug Fixes

* [#2334](https://github.com/digitalocean/netbox/issues/2334) - TypeError raised when WritableNestedSerializer receives a non-integer value
* [#2335](https://github.com/digitalocean/netbox/issues/2335) - API requires group field when creating/updating a rack
* [#2336](https://github.com/digitalocean/netbox/issues/2336) - Bulk deleting power outlets and console server ports from a device redirects to home page
* [#2337](https://github.com/digitalocean/netbox/issues/2337) - Attempting to create the next available prefix within a parent assigned to a VRF raises an AssertionError
* [#2340](https://github.com/digitalocean/netbox/issues/2340) - API requires manufacturer field when creating/updating an inventory item
* [#2342](https://github.com/digitalocean/netbox/issues/2342) - IntegrityError raised when attempting to assign an invalid IP address as the primary for a VM
* [#2344](https://github.com/digitalocean/netbox/issues/2344) - AttributeError when assigning VLANs to an interface on a device/VM not assigned to a site

---

v2.4.2 (2018-08-08)

## Bug Fixes

* [#2318](https://github.com/digitalocean/netbox/issues/2318) - ImportError when viewing a report
* [#2319](https://github.com/digitalocean/netbox/issues/2319) - Extend ChoiceField to properly handle true/false choice keys
* [#2320](https://github.com/digitalocean/netbox/issues/2320) - TypeError when dispatching a webhook with a secret key configured
* [#2321](https://github.com/digitalocean/netbox/issues/2321) - Allow explicitly setting a null value on nullable ChoiceFields
* [#2322](https://github.com/digitalocean/netbox/issues/2322) - Webhooks firing on non-enabled event types
* [#2323](https://github.com/digitalocean/netbox/issues/2323) - DoesNotExist raised when deleting devices or virtual machines
* [#2330](https://github.com/digitalocean/netbox/issues/2330) - Incorrect tab link in VRF changelog view

---

v2.4.1 (2018-08-07)

## Bug Fixes

* [#2303](https://github.com/digitalocean/netbox/issues/2303) - Always redirect to parent object when bulk editing/deleting components
* [#2308](https://github.com/digitalocean/netbox/issues/2308) - Custom fields panel absent from object view in UI
* [#2310](https://github.com/digitalocean/netbox/issues/2310) - False validation error on certain nested serializers
* [#2311](https://github.com/digitalocean/netbox/issues/2311) - Redirect to parent after editing interface from device/VM view
* [#2312](https://github.com/digitalocean/netbox/issues/2312) - Running a report yields a ValueError exception
* [#2314](https://github.com/digitalocean/netbox/issues/2314) - Serialized representation of object in change log does not include assigned tags

---

v2.4.0 (2018-08-06)

## New Features

### Webhooks ([#81](https://github.com/digitalocean/netbox/issues/81))

Webhooks enable NetBox to send a representation of an object every time one is created, updated, or deleted. Webhooks are sent from NetBox to external services via HTTP, and can be limited by object type. Services which receive a webhook can act on the data provided by NetBox to automate other tasks.

Special thanks to [John Anderson](https://github.com/lampwins) for doing the heavy lifting for this feature!

### Tagging ([#132](https://github.com/digitalocean/netbox/issues/132))

Tags are free-form labels which can be assigned to a variety of objects in NetBox. Tags can be used to categorize and filter objects in addition to built-in and custom fields. Objects to which tags apply now include a `tags` field in the API.

### Contextual Configuration Data ([#1349](https://github.com/digitalocean/netbox/issues/1349))

Sometimes it is desirable to associate arbitrary data with a group of devices to aid in their configuration. (For example, you might want to associate a set of syslog servers for all devices at a particular site.) Context data enables the association of arbitrary data (expressed in JSON format) to devices and virtual machines grouped by region, site, role, platform, and/or tenancy. Context data is arranged hierarchically, so that data with a higher weight can be entered to override more general lower-weight data. Multiple instances of data are automatically merged by NetBox to present a single dictionary for each object.

### Change Logging ([#1898](https://github.com/digitalocean/netbox/issues/1898))

When an object is created, updated, or deleted, NetBox now automatically records a serialized representation of that object (similar to how it appears in the REST API) as well the event time and user account associated with the change.

## Enhancements

* [#238](https://github.com/digitalocean/netbox/issues/238) - Allow racks with the same name within a site (but in different groups)
* [#971](https://github.com/digitalocean/netbox/issues/971) - Add a view to show all VLAN IDs available within a group
* [#1673](https://github.com/digitalocean/netbox/issues/1673) - Added object/list views for services
* [#1687](https://github.com/digitalocean/netbox/issues/1687) - Enabled custom fields for services
* [#1739](https://github.com/digitalocean/netbox/issues/1739) - Enabled custom fields for secrets
* [#1794](https://github.com/digitalocean/netbox/issues/1794) - Improved POST/PATCH representation of nested objects
* [#2029](https://github.com/digitalocean/netbox/issues/2029) - Added optional NAPALM arguments to Platform model
* [#2034](https://github.com/digitalocean/netbox/issues/2034) - Include the ID when showing nested interface connections (API change)
* [#2118](https://github.com/digitalocean/netbox/issues/2118) - Added `latitude` and `longitude` fields to Site for GPS coordinates
* [#2131](https://github.com/digitalocean/netbox/issues/2131) - Added `created` and `last_updated` fields to DeviceType
* [#2157](https://github.com/digitalocean/netbox/issues/2157) - Fixed natural ordering of objects when sorted by name
* [#2225](https://github.com/digitalocean/netbox/issues/2225) - Add "view elevations" button for site rack groups

## Bug Fixes

* [#2272](https://github.com/digitalocean/netbox/issues/2272) - Allow subdevice_role to be null on DeviceTypeSerializer"
* [#2286](https://github.com/digitalocean/netbox/issues/2286) - Fixed "mark connected" button for PDU outlet connections

## API Changes

* Introduced the `/extras/config-contexts/`, `/extras/object-changes/`, and `/extras/tags/` API endpoints
* API writes now return a nested representation of related objects (rather than only a numeric ID)
* The dcim.DeviceType serializer now includes `created` and `last_updated` fields
* The dcim.Site serializer now includes `latitude` and `longitude` fields
* The ipam.Service and secrets.Secret serializers now include custom fields
* The dcim.Platform serializer now includes a free-form (JSON) `napalm_args` field

## Changes Since v2.4-beta1

### Enhancements

* [#2229](https://github.com/digitalocean/netbox/issues/2229) - Allow mapping of ConfigContexts to tenant groups
* [#2259](https://github.com/digitalocean/netbox/issues/2259) - Add changelog tab to interface view
* [#2264](https://github.com/digitalocean/netbox/issues/2264) - Added "map it" link for site GPS coordinates

### Bug Fixes

* [#2137](https://github.com/digitalocean/netbox/issues/2137) - Fixed JSON serialization of dates
* [#2258](https://github.com/digitalocean/netbox/issues/2258) - Include changed object type on home page changelog
* [#2265](https://github.com/digitalocean/netbox/issues/2265) - Include parent regions when filtering applicable ConfigContexts
* [#2288](https://github.com/digitalocean/netbox/issues/2288) - Fix exception when assigning objects to a ConfigContext via the API
* [#2296](https://github.com/digitalocean/netbox/issues/2296) - Fix AttributeError when creating a new object with tags assigned
* [#2300](https://github.com/digitalocean/netbox/issues/2300) - Fix assignment of an interface to an IP address via API PATCH
* [#2301](https://github.com/digitalocean/netbox/issues/2301) - Fix model validation on assignment of ManyToMany fields via API PATCH
* [#2305](https://github.com/digitalocean/netbox/issues/2305) - Make VLAN fields optional when creating a VM interface via the API

---

v2.3.7 (2018-07-26)

## Enhancements

* [#2166](https://github.com/digitalocean/netbox/issues/2166) - Enable partial matching on device asset_tag during search

## Bug Fixes

* [#1977](https://github.com/digitalocean/netbox/issues/1977) - Fixed exception when creating a virtual chassis with a non-master device in position 1
* [#1992](https://github.com/digitalocean/netbox/issues/1992) - Isolate errors when one of multiple NAPALM methods fails
* [#2202](https://github.com/digitalocean/netbox/issues/2202) - Ditched half-baked concept of tenancy inheritance via VRF
* [#2222](https://github.com/digitalocean/netbox/issues/2222) - IP addresses created via the `available-ips` API endpoint should have the same mask as their parent prefix (not /32)
* [#2231](https://github.com/digitalocean/netbox/issues/2231) - Remove `get_absolute_url()` from DeviceRole (can apply to devices or VMs)
* [#2250](https://github.com/digitalocean/netbox/issues/2250) - Include stat counters on report result navigation
* [#2255](https://github.com/digitalocean/netbox/issues/2255) - Corrected display of results in reports list
* [#2256](https://github.com/digitalocean/netbox/issues/2256) - Prevent navigation menu overlap when jumping to test results on report page
* [#2257](https://github.com/digitalocean/netbox/issues/2257) - Corrected casting of RIR utilization stats as floats
* [#2266](https://github.com/digitalocean/netbox/issues/2266) - Permit additional logging of exceptions beyond custom middleware

---

v2.3.6 (2018-07-16)

## Enhancements

* [#2107](https://github.com/digitalocean/netbox/issues/2107) - Added virtual chassis to global search
* [#2125](https://github.com/digitalocean/netbox/issues/2125) - Show child status in device bay list

## Bug Fixes

* [#2214](https://github.com/digitalocean/netbox/issues/2214) - Error when assigning a VLAN to an interface on a VM in a cluster with no assigned site
* [#2239](https://github.com/digitalocean/netbox/issues/2239) - Pin django-filter to version 1.1.0

---

v2.3.5 (2018-07-02)

## Enhancements

* [#2159](https://github.com/digitalocean/netbox/issues/2159) - Allow custom choice field to specify a default choice
* [#2177](https://github.com/digitalocean/netbox/issues/2177) - Include device serial number in rack elevation pop-up
* [#2194](https://github.com/digitalocean/netbox/issues/2194) - Added `address` filter to IPAddress model

## Bug Fixes

* [#1826](https://github.com/digitalocean/netbox/issues/1826) - Corrected description of security parameters under API definition
* [#2021](https://github.com/digitalocean/netbox/issues/2021) - Fix recursion error when viewing API docs under Python 3.4
* [#2064](https://github.com/digitalocean/netbox/issues/2064) - Disable calls to online swagger validator
* [#2173](https://github.com/digitalocean/netbox/issues/2173) - Fixed IndexError when automatically allocating IP addresses from large IPv6 prefixes
* [#2181](https://github.com/digitalocean/netbox/issues/2181) - Raise validation error on invalid `prefix_length` when allocating next-available prefix
* [#2182](https://github.com/digitalocean/netbox/issues/2182) - ValueError can be raised when viewing the interface connections table
* [#2191](https://github.com/digitalocean/netbox/issues/2191) - Added missing static choices to circuits and DCIM API endpoints
* [#2192](https://github.com/digitalocean/netbox/issues/2192) - Prevent a 0U device from being assigned to a rack position

---

v2.3.4 (2018-06-07)

## Bug Fixes

* [#2066](https://github.com/digitalocean/netbox/issues/2066) - Catch `AddrFormatError` exception on invalid IP addresses
* [#2075](https://github.com/digitalocean/netbox/issues/2075) - Enable tenant assignment when creating a rack reservation via the API
* [#2083](https://github.com/digitalocean/netbox/issues/2083) - Add missing export button to rack roles list view
* [#2087](https://github.com/digitalocean/netbox/issues/2087) - Don't overwrite existing vc_position of master device when creating a virtual chassis
* [#2093](https://github.com/digitalocean/netbox/issues/2093) - Fix link to circuit termination in device interfaces table
* [#2097](https://github.com/digitalocean/netbox/issues/2097) - Fixed queryset-based bulk deletion of clusters and regions
* [#2098](https://github.com/digitalocean/netbox/issues/2098) - Fixed missing checkboxes for host devices in cluster view
* [#2127](https://github.com/digitalocean/netbox/issues/2127) - Prevent non-conntectable interfaces from being connected
* [#2143](https://github.com/digitalocean/netbox/issues/2143) - Accept null value for empty time zone field
* [#2148](https://github.com/digitalocean/netbox/issues/2148) - Do not force timezone selection when editing sites in bulk
* [#2150](https://github.com/digitalocean/netbox/issues/2150) - Fix display of LLDP neighbors when interface name contains a colon

---

v2.3.3 (2018-04-19)

## Enhancements

* [#1990](https://github.com/digitalocean/netbox/issues/1990) - Improved search function when assigning an IP address to an interface

## Bug Fixes

* [#1975](https://github.com/digitalocean/netbox/issues/1975) - Correct filtering logic for custom boolean fields
* [#1988](https://github.com/digitalocean/netbox/issues/1988) - Order interfaces naturally when bulk renaming
* [#1993](https://github.com/digitalocean/netbox/issues/1993) - Corrected status choices in site CSV import form
* [#1999](https://github.com/digitalocean/netbox/issues/1999) - Added missing description field to site edit form
* [#2012](https://github.com/digitalocean/netbox/issues/2012) - Fixed deselection of an IP address as the primary IP for its parent device/VM
* [#2014](https://github.com/digitalocean/netbox/issues/2014) - Allow assignment of VLANs to VM interfaces via the API
* [#2019](https://github.com/digitalocean/netbox/issues/2019) - Avoid casting oversized numbers as integers
* [#2022](https://github.com/digitalocean/netbox/issues/2022) - Show 0 for zero-value fields on CSV export
* [#2023](https://github.com/digitalocean/netbox/issues/2023) - Manufacturer should not be a required field when importing platforms
* [#2037](https://github.com/digitalocean/netbox/issues/2037) - Fixed IndexError exception when attempting to create a new rack reservation

---

v2.3.2 (2018-03-22)

## Enhancements

* [#1586](https://github.com/digitalocean/netbox/issues/1586) - Extend bulk interface creation to support alphanumeric characters
* [#1866](https://github.com/digitalocean/netbox/issues/1866) - Introduced AnnotatedMultipleChoiceField for filter forms
* [#1930](https://github.com/digitalocean/netbox/issues/1930) - Switched to drf-yasg for Swagger API documentation
* [#1944](https://github.com/digitalocean/netbox/issues/1944) - Enable assigning VLANs to virtual machine interfaces
* [#1945](https://github.com/digitalocean/netbox/issues/1945) - Implemented a VLAN members view
* [#1949](https://github.com/digitalocean/netbox/issues/1949) - Added a button to view elevations on rack groups list
* [#1952](https://github.com/digitalocean/netbox/issues/1952) - Implemented a more robust mechanism for assigning VLANs to interfaces

## Bug Fixes

* [#1948](https://github.com/digitalocean/netbox/issues/1948) - Fix TypeError when attempting to add a member to an existing virtual chassis
* [#1951](https://github.com/digitalocean/netbox/issues/1951) - Fix TypeError exception when importing platforms
* [#1953](https://github.com/digitalocean/netbox/issues/1953) - Ignore duplicate IPs when calculating prefix utilization
* [#1955](https://github.com/digitalocean/netbox/issues/1955) - Require a plaintext value when creating a new secret
* [#1978](https://github.com/digitalocean/netbox/issues/1978) - Include all virtual chassis member interfaces in LLDP neighbors view
* [#1980](https://github.com/digitalocean/netbox/issues/1980) - Fixed bug when trying to nullify a selection custom field under Python 2

---

v2.3.1 (2018-03-01)

## Enhancements

* [#1910](https://github.com/digitalocean/netbox/issues/1910) - Added filters for cluster group and cluster type

## Bug Fixes

* [#1915](https://github.com/digitalocean/netbox/issues/1915) - Redirect to device view after deleting a component
* [#1919](https://github.com/digitalocean/netbox/issues/1919) - Prevent exception when attempting to create a virtual machine without selecting devices
* [#1921](https://github.com/digitalocean/netbox/issues/1921) - Ignore ManyToManyFields when validating a new object created via the API
* [#1924](https://github.com/digitalocean/netbox/issues/1924) - Include VID in VLAN lists when editing an interface
* [#1926](https://github.com/digitalocean/netbox/issues/1926) - Prevent reassignment of parent device when bulk editing VC member interfaces
* [#1927](https://github.com/digitalocean/netbox/issues/1927) - Include all VC member interfaces on A side when creating a new interface connection
* [#1928](https://github.com/digitalocean/netbox/issues/1928) - Fixed form validation when modifying VLANs assigned to an interface
* [#1934](https://github.com/digitalocean/netbox/issues/1934) - Fixed exception when rendering export template on an object type with custom fields assigned
* [#1935](https://github.com/digitalocean/netbox/issues/1935) - Correct API validation of VLANs assigned to interfaces
* [#1936](https://github.com/digitalocean/netbox/issues/1936) - Trigger validation error when attempting to create a virtual chassis without specifying member positions

---

v2.3.0 (2018-02-26)

## New Features

### Virtual Chassis ([#99](https://github.com/digitalocean/netbox/issues/99))

A virtual chassis represents a set of physical devices with a shared control plane; for example, a stack of switches managed as a single device. Viewing the master device of a virtual chassis will show all member interfaces and IP addresses.

### Interface VLAN Assignments ([#150](https://github.com/digitalocean/netbox/issues/150))

Interfaces can now be assigned an 802.1Q mode (access or trunked) and associated with particular VLANs. Thanks to [John Anderson](https://github.com/lampwins) for his work on this!

### Bulk Object Creation via the API ([#1553](https://github.com/digitalocean/netbox/issues/1553))

The REST API now supports the creation of multiple objects of the same type using a single POST request. For example, to create multiple devices:

```
curl -X POST -H "Authorization: Token <TOKEN>" -H "Content-Type: application/json" -H "Accept: application/json; indent=4" http://localhost:8000/api/dcim/devices/ --data '[
{"name": "device1", "device_type": 24, "device_role": 17, "site": 6},
{"name": "device2", "device_type": 24, "device_role": 17, "site": 6},
{"name": "device3", "device_type": 24, "device_role": 17, "site": 6},
]'
```

Bulk creation is all-or-none: If any of the creations fails, the entire operation is rolled back.

### Automatic Provisioning of Next Available Prefixes ([#1694](https://github.com/digitalocean/netbox/issues/1694))

Similar to IP addresses, NetBox now supports automated provisioning of available prefixes from within a parent prefix. For example, to retrieve the next three available /28s within a parent /24:

```
curl -X POST -H "Authorization: Token <TOKEN>" -H "Content-Type: application/json" -H "Accept: application/json; indent=4" http://localhost:8000/api/ipam/prefixes/10153/available-prefixes/ --data '[
{"prefix_length": 28},
{"prefix_length": 28},
{"prefix_length": 28}
]'
```

If the parent prefix cannot accommodate all requested prefixes, the operation is cancelled and no new prefixes are created.

### Bulk Renaming of Device/VM Components ([#1781](https://github.com/digitalocean/netbox/issues/1781))

Device components (interfaces, console ports, etc.) can now be renamed in bulk via the web interface. This was implemented primarily to support the bulk renumbering of interfaces whose parent is part of a virtual chassis.

## Enhancements

* [#1283](https://github.com/digitalocean/netbox/issues/1283) - Added a `time_zone` field to the site model
* [#1321](https://github.com/digitalocean/netbox/issues/1321) - Added `created` and `last_updated` fields for relevant models to their API serializers
* [#1553](https://github.com/digitalocean/netbox/issues/1553) - Introduced support for bulk object creation via the API
* [#1592](https://github.com/digitalocean/netbox/issues/1592) - Added tenancy assignment for rack reservations
* [#1744](https://github.com/digitalocean/netbox/issues/1744) - Allow associating a platform with a specific manufacturer
* [#1758](https://github.com/digitalocean/netbox/issues/1758) - Added a `status` field to the site model
* [#1821](https://github.com/digitalocean/netbox/issues/1821) - Added a `description` field to the site model
* [#1864](https://github.com/digitalocean/netbox/issues/1864) - Added a `status` field to the circuit model

## Bug Fixes

* [#1136](https://github.com/digitalocean/netbox/issues/1136) - Enforce model validation during bulk update
* [#1645](https://github.com/digitalocean/netbox/issues/1645) - Simplified interface serialzier for IP addresses and optimized API view queryset
* [#1838](https://github.com/digitalocean/netbox/issues/1838) - Fix KeyError when attempting to create a VirtualChassis with no devices selected
* [#1847](https://github.com/digitalocean/netbox/issues/1847) - RecursionError when a virtual chasis master device has no name
* [#1848](https://github.com/digitalocean/netbox/issues/1848) - Allow null value for interface encapsulation mode
* [#1867](https://github.com/digitalocean/netbox/issues/1867) - Allow filtering on device status with multiple values
* [#1881](https://github.com/digitalocean/netbox/issues/1881)* - Fixed bulk editing of interface 802.1Q settings
* [#1884](https://github.com/digitalocean/netbox/issues/1884)* - Provide additional context to identify devices when creating/editing a virtual chassis
* [#1907](https://github.com/digitalocean/netbox/issues/1907) - Allow removing an IP as the primary for a device when editing the IP directly

\* New since v2.3-beta2

## Breaking Changes

* Constants representing device status have been renamed for clarity (for example, `STATUS_ACTIVE` is now `DEVICE_STATUS_ACTIVE`). Custom validation reports will need to be updated if they reference any of these constants.

## API Changes

* API creation calls now accept either a single JSON object or a list of JSON objects. If multiple objects are passed and one or more them fail validation, no objects will be created.
* Added `created` and `last_updated` fields for objects inheriting from CreatedUpdatedModel.
* Removed the `parent` filter for prefixes (use `within` or `within_include` instead).
* The IP address serializer now includes only a minimal nested representation of the assigned interface (if any) and its parent device or virtual machine.
* The rack reservation serializer now includes a nested representation of its owning user (as well as the assigned tenant, if any).
* Added endpoints for virtual chassis and VC memberships.
* Added `status`, `time_zone` (pytz format), and `description` fields to dcim.Site.
* Added a `manufacturer` foreign key field on dcim.Platform.
* Added a `status` field on circuits.Circuit.

---

v2.2.10 (2018-02-21)

## Enhancements

* [#78](https://github.com/digitalocean/netbox/issues/78) - Extended topology maps to support console and power connections
* [#1693](https://github.com/digitalocean/netbox/issues/1693) - Allow specifying loose or exact matching for custom field filters
* [#1714](https://github.com/digitalocean/netbox/issues/1714) - Standardized CSV export functionality for all object lists
* [#1876](https://github.com/digitalocean/netbox/issues/1876) - Added explanatory title text to disabled NAPALM buttons on device view
* [#1885](https://github.com/digitalocean/netbox/issues/1885) - Added a device filter field for primary IP

## Bug Fixes

* [#1858](https://github.com/digitalocean/netbox/issues/1858) - Include device/VM count for cluster list in global search results
* [#1859](https://github.com/digitalocean/netbox/issues/1859) - Implemented support for line breaks within CSV fields
* [#1860](https://github.com/digitalocean/netbox/issues/1860) - Do not populate initial values for custom fields when editing objects in bulk
* [#1869](https://github.com/digitalocean/netbox/issues/1869) - Corrected ordering of VRFs with duplicate names
* [#1886](https://github.com/digitalocean/netbox/issues/1886) - Allow setting the primary IPv4/v6 address for a virtual machine via the web UI

---

v2.2.9 (2018-01-31)

## Enhancements

* [#144](https://github.com/digitalocean/netbox/issues/144) - Implemented bulk import/edit/delete views for InventoryItems
* [#1073](https://github.com/digitalocean/netbox/issues/1073) - Include prefixes/IPs from all VRFs when viewing the children of a container prefix in the global table
* [#1366](https://github.com/digitalocean/netbox/issues/1366) - Enable searching for regions by name/slug
* [#1406](https://github.com/digitalocean/netbox/issues/1406) - Display tenant description as title text in object tables
* [#1824](https://github.com/digitalocean/netbox/issues/1824) - Add virtual machine count to platforms list
* [#1835](https://github.com/digitalocean/netbox/issues/1835) - Consistent positioning of previous/next rack buttons

## Bug Fixes

* [#1621](https://github.com/digitalocean/netbox/issues/1621) - Tweaked LLDP interface name evaluation logic
* [#1765](https://github.com/digitalocean/netbox/issues/1765) - Improved rendering of null options for model choice fields in filter forms
* [#1807](https://github.com/digitalocean/netbox/issues/1807) - Populate VRF from parent when creating a new prefix
* [#1809](https://github.com/digitalocean/netbox/issues/1809) - Populate tenant assignment from parent when creating a new prefix
* [#1818](https://github.com/digitalocean/netbox/issues/1818) - InventoryItem API serializer no longer requires specifying a null value for items with no parent
* [#1845](https://github.com/digitalocean/netbox/issues/1845) - Correct display of VMs in list with no role assigned
* [#1850](https://github.com/digitalocean/netbox/issues/1850) - Fix TypeError when attempting IP address import if only unnamed devices exist

---

v2.2.8 (2017-12-20)

## Enhancements

* [#1771](https://github.com/digitalocean/netbox/issues/1771) - Added name filter for racks
* [#1772](https://github.com/digitalocean/netbox/issues/1772) - Added position filter for devices
* [#1773](https://github.com/digitalocean/netbox/issues/1773) - Moved child prefixes table to its own view
* [#1774](https://github.com/digitalocean/netbox/issues/1774) - Include a button to refine search results for all object types under global search
* [#1784](https://github.com/digitalocean/netbox/issues/1784) - Added `cluster_type` filters for virtual machines

## Bug Fixes

* [#1766](https://github.com/digitalocean/netbox/issues/1766) - Fixed display of "select all" button on device power outlets list
* [#1767](https://github.com/digitalocean/netbox/issues/1767) - Use proper template for 404 responses
* [#1778](https://github.com/digitalocean/netbox/issues/1778) - Preserve initial VRF assignment when adding IP addresses in bulk from a prefix
* [#1783](https://github.com/digitalocean/netbox/issues/1783) - Added `vm_role` filter for device roles
* [#1785](https://github.com/digitalocean/netbox/issues/1785) - Omit filter forms from browsable API
* [#1787](https://github.com/digitalocean/netbox/issues/1787) - Added missing site field to virtualization cluster CSV export

---

v2.2.7 (2017-12-07)

## Enhancements

* [#1722](https://github.com/digitalocean/netbox/issues/1722) - Added virtual machine count to site view
* [#1737](https://github.com/digitalocean/netbox/issues/1737) - Added a `contains` API filter to find all prefixes containing a given IP or prefix

## Bug Fixes

* [#1712](https://github.com/digitalocean/netbox/issues/1712) - Corrected tenant inheritance for new IP addresses created from a parent prefix
* [#1721](https://github.com/digitalocean/netbox/issues/1721) - Differentiated child IP count from utilization percentage for prefixes
* [#1740](https://github.com/digitalocean/netbox/issues/1740) - Delete session_key cookie on logout
* [#1741](https://github.com/digitalocean/netbox/issues/1741) - Fixed Unicode support for secret plaintexts
* [#1743](https://github.com/digitalocean/netbox/issues/1743) - Include number of instances for device types in global search
* [#1751](https://github.com/digitalocean/netbox/issues/1751) - Corrected filtering for IPv6 addresses containing letters
* [#1756](https://github.com/digitalocean/netbox/issues/1756) - Improved natural ordering of console server ports and power outlets

---

v2.2.6 (2017-11-16)

## Enhancements

* [#1669](https://github.com/digitalocean/netbox/issues/1669) - Clicking "add an IP" from the prefix view will default to the first available IP within the prefix

## Bug Fixes

* [#1397](https://github.com/digitalocean/netbox/issues/1397) - Display global search in navigation menu unless display is less than 1200px wide
* [#1599](https://github.com/digitalocean/netbox/issues/1599) - Reduce mobile cut-off for navigation menu to 960px
* [#1715](https://github.com/digitalocean/netbox/issues/1715) - Added missing import buttons on object lists
* [#1717](https://github.com/digitalocean/netbox/issues/1717) - Fixed interface validation for virtual machines
* [#1718](https://github.com/digitalocean/netbox/issues/1718) - Set empty label to "Global" or VRF field in IP assignment form

---

v2.2.5 (2017-11-14)

## Enhancements

* [#1512](https://github.com/digitalocean/netbox/issues/1512) - Added a view to search for an IP address being assigned to an interface
* [#1679](https://github.com/digitalocean/netbox/issues/1679) - Added IP address roles to device/VM interface lists
* [#1683](https://github.com/digitalocean/netbox/issues/1683) - Replaced default 500 handler with custom middleware to provide preliminary troubleshooting assistance
* [#1684](https://github.com/digitalocean/netbox/issues/1684) - Replaced prefix `parent` filter with `within` and `within_include`

## Bug Fixes

* [#1471](https://github.com/digitalocean/netbox/issues/1471) - Correct bulk selection of IP addresses within a prefix assigned to a VRF
* [#1642](https://github.com/digitalocean/netbox/issues/1642) - Validate device type classification when creating console server ports and power outlets
* [#1650](https://github.com/digitalocean/netbox/issues/1650) - Correct numeric ordering for interfaces with no alphabetic type
* [#1676](https://github.com/digitalocean/netbox/issues/1676) - Correct filtering of child prefixes upon bulk edit/delete from the parent prefix view
* [#1689](https://github.com/digitalocean/netbox/issues/1689) - Disregard IP address mask when filtering for child IPs of a prefix
* [#1696](https://github.com/digitalocean/netbox/issues/1696) - Fix for NAPALM v2.0+
* [#1699](https://github.com/digitalocean/netbox/issues/1699) - Correct nested representation in the API of primary IPs for virtual machines and add missing primary_ip property
* [#1701](https://github.com/digitalocean/netbox/issues/1701) - Fixed validation in `extras/0008_reports.py` migration for certain versions of PostgreSQL
* [#1703](https://github.com/digitalocean/netbox/issues/1703) - Added API serializer validation for custom integer fields
* [#1705](https://github.com/digitalocean/netbox/issues/1705) - Fixed filtering of devices with a status of offline

---

v2.2.4 (2017-10-31)

## Bug Fixes

* [#1670](https://github.com/digitalocean/netbox/issues/1670) - Fixed server error when calling certain filters (regression from #1649)

---

v2.2.3 (2017-10-31)

## Enhancements

* [#999](https://github.com/digitalocean/netbox/issues/999) - Display devices on which circuits are terminated in circuits list
* [#1491](https://github.com/digitalocean/netbox/issues/1491) - Added initial data for the virtualization app
* [#1620](https://github.com/digitalocean/netbox/issues/1620) - Loosen IP address search filter to match all IPs that start with the given string
* [#1631](https://github.com/digitalocean/netbox/issues/1631) - Added a `post_run` method to the Report class
* [#1666](https://github.com/digitalocean/netbox/issues/1666) - Allow modifying the owner of a rack reservation

## Bug Fixes

* [#1513](https://github.com/digitalocean/netbox/issues/1513) - Correct filtering of custom field choices
* [#1603](https://github.com/digitalocean/netbox/issues/1603) - Hide selection checkboxes for tables with no available actions
* [#1618](https://github.com/digitalocean/netbox/issues/1618) - Allow bulk deletion of all virtual machines
* [#1619](https://github.com/digitalocean/netbox/issues/1619) - Correct text-based filtering of IP network and address fields
* [#1624](https://github.com/digitalocean/netbox/issues/1624) - Add VM count to device roles table
* [#1634](https://github.com/digitalocean/netbox/issues/1634) - Cluster should not be a required field when importing child devices
* [#1649](https://github.com/digitalocean/netbox/issues/1649) - Correct filtering on null values (e.g. ?tenant_id=0) for django-filters v1.1.0+
* [#1653](https://github.com/digitalocean/netbox/issues/1653) - Remove outdated description for DeviceType's `is_network_device` flag
* [#1664](https://github.com/digitalocean/netbox/issues/1664) - Added missing `serial` field in default rack CSV export

---

v2.2.2 (2017-10-17)

## Enhancements

* [#1580](https://github.com/digitalocean/netbox/issues/1580) - Allow cluster assignment when bulk importing devices
* [#1587](https://github.com/digitalocean/netbox/issues/1587) - Add primary IP column for virtual machines in global search results

## Bug Fixes

* [#1498](https://github.com/digitalocean/netbox/issues/1498) - Avoid duplicating nodes when generating topology maps
* [#1579](https://github.com/digitalocean/netbox/issues/1579) - Devices already assigned to a cluster cannot be added to a different cluster
* [#1582](https://github.com/digitalocean/netbox/issues/1582) - Add `virtual_machine` attribute to IPAddress
* [#1584](https://github.com/digitalocean/netbox/issues/1584) - Colorized virtual machine role column
* [#1585](https://github.com/digitalocean/netbox/issues/1585) - Fixed slug-based filtering of virtual machines
* [#1605](https://github.com/digitalocean/netbox/issues/1605) - Added clusters and virtual machines to object list for global search
* [#1609](https://github.com/digitalocean/netbox/issues/1609) - Added missing `virtual_machine` field to IP address interface serializer

---

v2.2.1 (2017-10-12)

## Bug Fixes

* [#1576](https://github.com/digitalocean/netbox/issues/1576) - Moved PostgreSQL validation logic into the relevant migration (fixed ImproperlyConfigured exception on init)

---

v2.2.0 (2017-10-12)

**Note:** This release requires PostgreSQL 9.4 or higher. Do not attempt to upgrade unless you are running at least PostgreSQL 9.4.

**Note:** The release replaces the deprecated pycrypto library with [pycryptodome](https://github.com/Legrandin/pycryptodome). The upgrade script has been extended to automatically uninstall the old library, but please verify your installed packages with `pip freeze | grep pycrypto` if you run into problems.

## New Features

### Virtual Machines and Clusters ([#142](https://github.com/digitalocean/netbox/issues/142))

Our second-most popular feature request has arrived! NetBox now supports the creation of virtual machines, which can be assigned virtual interfaces and IP addresses. VMs are arranged into clusters, each of which has a type and (optionally) a group.

### Custom Validation Reports ([#1511](https://github.com/digitalocean/netbox/issues/1511))

Users can now create custom reports which are run to validate data in NetBox. Reports work very similar to Python unit tests: Each report inherits from NetBox's Report class and contains one or more test method. Reports can be run and retrieved via the web UI, API, or CLI. See [the docs](http://netbox.readthedocs.io/en/stable/miscellaneous/reports/) for more info.

## Enhancements

* [#494](https://github.com/digitalocean/netbox/issues/494) - Include asset tag in device info pop-up on rack elevation
* [#1444](https://github.com/digitalocean/netbox/issues/1444) - Added a `serial` field to the rack model
* [#1479](https://github.com/digitalocean/netbox/issues/1479) - Added an IP address role for CARP
* [#1506](https://github.com/digitalocean/netbox/issues/1506) - Extended rack facility ID field from 30 to 50 characters
* [#1510](https://github.com/digitalocean/netbox/issues/1510) - Added ability to search by name when adding devices to a cluster
* [#1527](https://github.com/digitalocean/netbox/issues/1527) - Replace deprecated pycrypto library with pycryptodome
* [#1551](https://github.com/digitalocean/netbox/issues/1551) - Added API endpoints listing static field choices for each app
* [#1556](https://github.com/digitalocean/netbox/issues/1556) - Added CPAK, CFP2, and CFP4 100GE interface form factors
* Added CSV import views for all object types

## Bug Fixes

* [#1550](https://github.com/digitalocean/netbox/issues/1550) - Corrected interface connections link in navigation menu
* [#1554](https://github.com/digitalocean/netbox/issues/1554) - Don't require form_factor when creating an interface assigned to a virtual machine
* [#1557](https://github.com/digitalocean/netbox/issues/1557) - Added filtering for virtual machine interfaces
* [#1567](https://github.com/digitalocean/netbox/issues/1567) - Prompt user for session key when importing secrets

## API Changes

* Introduced the virtualization app and its associated endpoints at `/api/virtualization`
* Added the `/api/extras/reports` endpoint for fetching and running reports
* The `ipam.Service` and `dcim.Interface` models now have a `virtual_machine` field in addition to the `device` field. Only one of the two fields may be defined for each object
* Added a `vm_role` field to `dcim.DeviceRole`, which indicates whether a role is suitable for assigned to a virtual machine
* Added a `serial` field to 'dcim.Rack` for serial numbers
* Each app now has a `_choices` endpoint, which lists the available options for all model field with static choices (e.g. interface form factors)

---

v2.1.6 (2017-10-11)

## Enhancements

* [#1548](https://github.com/digitalocean/netbox/issues/1548) - Automatically populate tenant assignment when adding an IP address from the prefix view
* [#1561](https://github.com/digitalocean/netbox/issues/1561) - Added primary IP to the devices table in global search
* [#1563](https://github.com/digitalocean/netbox/issues/1563) - Made necessary updates for Django REST Framework v3.7.0

---

v2.1.5 (2017-09-25)

## Enhancements

* [#1484](https://github.com/digitalocean/netbox/issues/1484) - Added individual "add VLAN" buttons on the VLAN groups list
* [#1485](https://github.com/digitalocean/netbox/issues/1485) - Added `BANNER_LOGIN` configuration setting to display a banner on the login page
* [#1499](https://github.com/digitalocean/netbox/issues/1499) - Added utilization graph to child prefixes table
* [#1523](https://github.com/digitalocean/netbox/issues/1523) - Improved the natural ordering of interfaces (thanks to [@tarkatronic](https://github.com/tarkatronic))
* [#1536](https://github.com/digitalocean/netbox/issues/1536) - Improved formatting of aggregate prefix statistics

## Bug Fixes

* [#1469](https://github.com/digitalocean/netbox/issues/1469) - Allow a NAT IP to be assigned as the primary IP for a device
* [#1472](https://github.com/digitalocean/netbox/issues/1472) - Prevented truncation when displaying secret strings containing HTML characters
* [#1486](https://github.com/digitalocean/netbox/issues/1486) - Ignore subinterface IDs when validating LLDP neighbor connections
* [#1489](https://github.com/digitalocean/netbox/issues/1489) - Corrected server error on validation of empty required custom field
* [#1507](https://github.com/digitalocean/netbox/issues/1507) - Fixed error when creating the next available IP from a prefix within a VRF
* [#1520](https://github.com/digitalocean/netbox/issues/1520) - Redirect on GET request to bulk edit/delete views
* [#1522](https://github.com/digitalocean/netbox/issues/1522) - Removed object create/edit forms from the browsable API

---

v2.1.4 (2017-08-30)

## Enhancements

* [#1326](https://github.com/digitalocean/netbox/issues/1326) - Added dropdown widget with common values for circuit speed fields
* [#1341](https://github.com/digitalocean/netbox/issues/1341) - Added a `MEDIA_ROOT` configuration setting to specify where uploaded files are stored on disk
* [#1376](https://github.com/digitalocean/netbox/issues/1376) - Ignore anycast addresses when detecting duplicate IPs
* [#1402](https://github.com/digitalocean/netbox/issues/1402) - Increased max length of name field for device components
* [#1431](https://github.com/digitalocean/netbox/issues/1431) - Added interface form factor for 10GBASE-CX4
* [#1432](https://github.com/digitalocean/netbox/issues/1432) - Added a `commit_rate` field to the circuits list search form
* [#1460](https://github.com/digitalocean/netbox/issues/1460) - Hostnames with no domain are now acceptable in custom URL fields

## Bug Fixes

* [#1429](https://github.com/digitalocean/netbox/issues/1429) - Fixed uptime formatting on device status page
* [#1433](https://github.com/digitalocean/netbox/issues/1433) - Fixed `devicetype_id` filter for DeviceType components
* [#1443](https://github.com/digitalocean/netbox/issues/1443) - Fixed API validation error involving custom field data
* [#1458](https://github.com/digitalocean/netbox/issues/1458) - Corrected permission name on prefix/VLAN roles list

---

v2.1.3 (2017-08-15)

## Bug Fixes

* [#1330](https://github.com/digitalocean/netbox/issues/1330) - Raise validation error when assigning an unrelated IP as the primary IP for a device
* [#1389](https://github.com/digitalocean/netbox/issues/1389) - Avoid splitting carat/prefix on prefix list
* [#1400](https://github.com/digitalocean/netbox/issues/1400) - Removed redundant display of assigned device interface from IP address list
* [#1414](https://github.com/digitalocean/netbox/issues/1414) - Selecting a site from the rack filters automatically updates the available rack groups
* [#1419](https://github.com/digitalocean/netbox/issues/1419) - Allow editing image attachments without re-uploading an image
* [#1420](https://github.com/digitalocean/netbox/issues/1420) - Exclude virtual interfaces from device LLDP neighbors view
* [#1421](https://github.com/digitalocean/netbox/issues/1421) - Improved model validation logic for API serializers
* Fixed page title capitalization in the browsable API

---

v2.1.2 (2017-08-04)

## Enhancements

* [#992](https://github.com/digitalocean/netbox/issues/992) - Allow the creation of multiple services per device with the same protocol and port
* Tweaked navigation menu styling

## Bug Fixes

* [#1388](https://github.com/digitalocean/netbox/issues/1388) - Fixed server error when searching globally for IPs/prefixes (rolled back #1379)
* [#1390](https://github.com/digitalocean/netbox/issues/1390) - Fixed IndexError when viewing available IPs within large IPv6 prefixes

---

v2.1.1 (2017-08-02)

## Enhancements

* [#893](https://github.com/digitalocean/netbox/issues/893) - Allow filtering by null values for NullCharacterFields (e.g. return only unnamed devices)
* [#1368](https://github.com/digitalocean/netbox/issues/1368) - Render reservations in rack elevations view
* [#1374](https://github.com/digitalocean/netbox/issues/1374) - Added NAPALM_ARGS and NAPALM_TIMEOUT configiuration parameters
* [#1375](https://github.com/digitalocean/netbox/issues/1375) - Renamed `NETBOX_USERNAME` and `NETBOX_PASSWORD` configuration parameters to `NAPALM_USERNAME` and `NAPALM_PASSWORD`
* [#1379](https://github.com/digitalocean/netbox/issues/1379) - Allow searching devices by interface MAC address in global search

## Bug Fixes

* [#461](https://github.com/digitalocean/netbox/issues/461) - Display a validation error when attempting to assigning a new child device to a rack face/position
* [#1385](https://github.com/digitalocean/netbox/issues/1385) - Connected device API endpoint no longer requires authentication if `LOGIN_REQUIRED` is False

---

v2.1.0 (2017-07-25)

## New Features

### IP Address Roles ([#819](https://github.com/digitalocean/netbox/issues/819))

The IP address model now supports the assignment of a functional role to help identify special-purpose IPs. These include:

* Loopback
* Secondary
* Anycast
* VIP
* VRRP
* HSRP
* GLBP

### Automatic Provisioning of Next Available IP ([#1246](https://github.com/digitalocean/netbox/issues/1246))

A new API endpoint has been added at `/api/ipam/prefixes/<pk>/available-ips/`. A GET request to this endpoint will return a list of available IP addresses within the prefix (up to the pagination limit). A POST request will automatically create and return the next available IP address.

### NAPALM Integration ([#1348](https://github.com/digitalocean/netbox/issues/1348))

The [NAPALM automation](https://napalm-automation.net/) library provides an abstracted interface for pulling live data (e.g. uptime, software version, running config, LLDP neighbors, etc.) from network devices. The NetBox API has been extended to support executing read-only NAPALM methods on devices defined in NetBox. To enable this functionality, ensure that NAPALM has been installed (`pip install napalm`) and the `NETBOX_USERNAME` and `NETBOX_PASSWORD` [configuration parameters](http://netbox.readthedocs.io/en/stable/configuration/optional-settings/#netbox_username) have been set in configuration.py.

## Enhancements

* [#838](https://github.com/digitalocean/netbox/issues/838) - Display details of all objects being edited/deleted in bulk
* [#1041](https://github.com/digitalocean/netbox/issues/1041) - Added enabled and MTU fields to the interface model
* [#1121](https://github.com/digitalocean/netbox/issues/1121) - Added asset_tag and description fields to the InventoryItem model
* [#1141](https://github.com/digitalocean/netbox/issues/1141) - Include RD when listing VRFs in a form selection field
* [#1203](https://github.com/digitalocean/netbox/issues/1203) - Implemented query filters for all models
* [#1218](https://github.com/digitalocean/netbox/issues/1218) - Added IEEE 802.11 wireless interface types
* [#1269](https://github.com/digitalocean/netbox/issues/1269) - Added circuit termination to interface serializer
* [#1320](https://github.com/digitalocean/netbox/issues/1320) - Removed checkbox from confirmation dialog

## Bug Fixes

* [#1079](https://github.com/digitalocean/netbox/issues/1079) - Order interfaces naturally via API
* [#1285](https://github.com/digitalocean/netbox/issues/1285) - Enforce model validation when creating/editing objects via the API
* [#1358](https://github.com/digitalocean/netbox/issues/1358) - Correct VRF example values in IP/prefix import forms
* [#1362](https://github.com/digitalocean/netbox/issues/1362) - Raise validation error when attempting to create an API key that's too short
* [#1371](https://github.com/digitalocean/netbox/issues/1371) - Extend DeviceSerializer.parent_device to include standard fields

## API changes

* Added a new API endpoint which makes [NAPALM](https://github.com/napalm-automation/napalm) accessible via NetBox
* Device components (console ports, power ports, interfaces, etc.) can only be filtered by a single device name or ID. This limitation was necessary to allow the natural ordering of interfaces according to the device's parent device type.
* Added two new fields to the interface serializer: `enabled` (boolean) and `mtu` (unsigned integer)
* Modified the interface serializer to include three discrete fields relating to connections: `is_connected` (boolean), `interface_connection`, and `circuit_termination`
* Added two new fields to the inventory item serializer: `asset_tag` and `description`
* Added "wireless" to interface type filter (in addition to physical, virtual, and LAG)
* Added a new endpoint at /api/ipam/prefixes/<pk>/available-ips/ to retrieve or create available IPs within a prefix
* Extended `parent_device` on DeviceSerializer to include the `url` and `display_name` of the parent Device, and the `url` of the DeviceBay

---

v2.0.10 (2017-07-14)

## Bug Fixes

* [#1312](https://github.com/digitalocean/netbox/issues/1312) - Catch error when attempting to activate a user key with an invalid private key
* [#1333](https://github.com/digitalocean/netbox/issues/1333) - Corrected label on is_console_server field of DeviceType bulk edit form
* [#1338](https://github.com/digitalocean/netbox/issues/1338) - Allow importing prefixes with "container" status
* [#1339](https://github.com/digitalocean/netbox/issues/1339) - Fixed disappearing checkbox column under django-tables2 v1.7+
* [#1342](https://github.com/digitalocean/netbox/issues/1342) - Allow designation of users and groups when creating/editing a secret role

---

v2.0.9 (2017-07-10)

## Bug Fixes

* [#1319](https://github.com/digitalocean/netbox/issues/1319) - Fixed server error when attempting to create console/power connections
* [#1325](https://github.com/digitalocean/netbox/issues/1325) - Retain interface attachment when editing a circuit termination

---

v2.0.8 (2017-07-05)

## Enhancements

* [#1298](https://github.com/digitalocean/netbox/issues/1298) - Calculate prefix utilization based on its status (container or non-container)
* [#1303](https://github.com/digitalocean/netbox/issues/1303) - Highlight installed interface connections in green on device view
* [#1315](https://github.com/digitalocean/netbox/issues/1315) - Enforce lowercase file extensions for image attachments

## Bug Fixes

* [#1279](https://github.com/digitalocean/netbox/issues/1279) - Fix primary_ip assignment during IP address import
* [#1281](https://github.com/digitalocean/netbox/issues/1281) - Show LLDP neighbors tab on device view only if necessary conditions are met
* [#1282](https://github.com/digitalocean/netbox/issues/1282) - Fixed tooltips on "mark connected/planned" toggle buttons for device connections
* [#1288](https://github.com/digitalocean/netbox/issues/1288) - Corrected permission name for deleting image attachments
* [#1289](https://github.com/digitalocean/netbox/issues/1289) - Retain inside NAT assignment when editing an IP address
* [#1297](https://github.com/digitalocean/netbox/issues/1297) - Allow passing custom field choice selection PKs to API as string-quoted integers
* [#1299](https://github.com/digitalocean/netbox/issues/1299) - Corrected permission name for adding services to devices

---

v2.0.7 (2017-06-15)

## Enhancements

* [#626](https://github.com/digitalocean/netbox/issues/626) - Added bulk disconnect function for console/power/interface connections on device view

## Bug Fixes

* [#1238](https://github.com/digitalocean/netbox/issues/1238) - Fix error when editing an IP with a NAT assignment which has no assigned device
* [#1263](https://github.com/digitalocean/netbox/issues/1263) - Differentiate add and edit permissions for objects
* [#1265](https://github.com/digitalocean/netbox/issues/1265) - Fix console/power/interface connection validation when selecting a device via live search
* [#1266](https://github.com/digitalocean/netbox/issues/1266) - Prevent terminating a circuit to an already-connected interface
* [#1268](https://github.com/digitalocean/netbox/issues/1268) - Fix CSV import error under Python 3
* [#1273](https://github.com/digitalocean/netbox/issues/1273) - Corrected status choices in IP address import form
* [#1274](https://github.com/digitalocean/netbox/issues/1274) - Exclude unterminated circuits from topology maps
* [#1275](https://github.com/digitalocean/netbox/issues/1275) - Raise validation error on prefix import when multiple VLANs are found

---

v2.0.6 (2017-06-12)

## Enhancements

* [#40](https://github.com/digitalocean/netbox/issues/40) - Added IP utilization graph to prefix list
* [#704](https://github.com/digitalocean/netbox/issues/704) - Allow filtering VLANs by group when editing prefixes
* [#913](https://github.com/digitalocean/netbox/issues/913) - Added headers to object CSV exports
* [#990](https://github.com/digitalocean/netbox/issues/990) - Enable logging configuration in configuration.py
* [#1180](https://github.com/digitalocean/netbox/issues/1180) - Simplified the process of finding related devices when viewing a device

## Bug Fixes

* [#1253](https://github.com/digitalocean/netbox/issues/1253) - Improved `upgrade.sh` to allow forcing Python2

---

v2.0.5 (2017-06-08)

## Notes

The maximum number of objects an API consumer can request has been set to 1000 (e.g. `?limit=1000`). This limit can be modified by defining `MAX_PAGE_SIZE` in confgiuration.py. (To remove this limit, set `MAX_PAGE_SIZE=0`.)

## Enhancements

* [#655](https://github.com/digitalocean/netbox/issues/655) - Implemented header-based CSV import of objects
* [#1190](https://github.com/digitalocean/netbox/issues/1190) - Allow partial string matching when searching on custom fields
* [#1237](https://github.com/digitalocean/netbox/issues/1237) - Enabled setting limit=0 to disable pagination in API requests; added `MAX_PAGE_SIZE` configuration setting

## Bug Fixes

* [#837](https://github.com/digitalocean/netbox/issues/837) - Enforce uniqueness where applicable during bulk import of IP addresses
* [#1226](https://github.com/digitalocean/netbox/issues/1226) - Improved validation for custom field values submitted via the API
* [#1232](https://github.com/digitalocean/netbox/issues/1232) - Improved rack space validation on bulk import of devices (see #655)
* [#1235](https://github.com/digitalocean/netbox/issues/1235) - Fix permission name for adding/editing inventory items
* [#1236](https://github.com/digitalocean/netbox/issues/1236) - Truncate rack names in elevations list; add facility ID
* [#1239](https://github.com/digitalocean/netbox/issues/1239) - Fix server error when creating VLANGroup via API
* [#1243](https://github.com/digitalocean/netbox/issues/1243) - Catch ValueError in IP-based object filters
* [#1244](https://github.com/digitalocean/netbox/issues/1244) - Corrected "device" secrets filter to accept a device name

---

v2.0.4 (2017-05-25)

## Bug Fixes

* [#1206](https://github.com/digitalocean/netbox/issues/1206) - Fix redirection in admin UI after activating secret keys when BASE_PATH is set
* [#1207](https://github.com/digitalocean/netbox/issues/1207) - Include nested LAG serializer when showing interface connections (API)
* [#1210](https://github.com/digitalocean/netbox/issues/1210) - Fix TemplateDoesNotExist errors on browsable API views
* [#1212](https://github.com/digitalocean/netbox/issues/1212) - Allow assigning new VLANs to global VLAN groups
* [#1213](https://github.com/digitalocean/netbox/issues/1213) - Corrected table header ordering links on object list views
* [#1214](https://github.com/digitalocean/netbox/issues/1214) - Add status to list of required fields on child device import form
* [#1219](https://github.com/digitalocean/netbox/issues/1219) - Fix image attachment URLs when BASE_PATH is set
* [#1220](https://github.com/digitalocean/netbox/issues/1220) - Suppressed innocuous warning about untracked migrations under Python 3
* [#1229](https://github.com/digitalocean/netbox/issues/1229) - Fix validation error on forms where API search is used

---

v2.0.3 (2017-05-18)

## Enhancements

* [#1196](https://github.com/digitalocean/netbox/issues/1196) - Added a lag_id filter to the API interfaces view
* [#1198](https://github.com/digitalocean/netbox/issues/1198) - Allow filtering unracked devices on device list

## Bug Fixes

* [#1157](https://github.com/digitalocean/netbox/issues/1157) - Hide nav menu search bar on small displays
* [#1186](https://github.com/digitalocean/netbox/issues/1186) - Corrected VLAN edit form so that site assignment is not required
* [#1187](https://github.com/digitalocean/netbox/issues/1187) - Fixed table pagination by introducing a custom table template
* [#1188](https://github.com/digitalocean/netbox/issues/1188) - Serialize interface LAG as nested objected (API)
* [#1189](https://github.com/digitalocean/netbox/issues/1189) - Enforce consistent ordering of objects returned by a global search
* [#1191](https://github.com/digitalocean/netbox/issues/1191) - Bulk selection of IPs under a prefix incorrect when "select all" is used
* [#1195](https://github.com/digitalocean/netbox/issues/1195) - Unable to create an interface connection when searching for peer device
* [#1197](https://github.com/digitalocean/netbox/issues/1197) - Fixed status assignment during bulk import of devices, prefixes, IPs, and VLANs
* [#1199](https://github.com/digitalocean/netbox/issues/1199) - Bulk import of secrets does not prompt user to generate a session key
* [#1200](https://github.com/digitalocean/netbox/issues/1200) - Form validation error when connecting power ports to power outlets

---

v2.0.2 (2017-05-15)

## Enhancements

* [#1122](https://github.com/digitalocean/netbox/issues/1122) - Include NAT inside IPs in IP address list
* [#1137](https://github.com/digitalocean/netbox/issues/1137) - Allow filtering devices list by rack
* [#1170](https://github.com/digitalocean/netbox/issues/1170) - Include A and Z sites for circuits in global search results
* [#1172](https://github.com/digitalocean/netbox/issues/1172) - Linkify racks in side-by-side elevations view
* [#1177](https://github.com/digitalocean/netbox/issues/1177) - Render planned connections as dashed lines on topology maps
* [#1179](https://github.com/digitalocean/netbox/issues/1179) - Adjust topology map text color based on node background
* On all object edit forms, allow filtering the tenant list by tenant group

## Bug Fixes

* [#1158](https://github.com/digitalocean/netbox/issues/1158) - Exception thrown when creating a device component with an invalid name
* [#1159](https://github.com/digitalocean/netbox/issues/1159) - Only superusers can see "edit IP" buttons on the device interfaces list
* [#1160](https://github.com/digitalocean/netbox/issues/1160) - Linkify secrets and tenants in global search results
* [#1161](https://github.com/digitalocean/netbox/issues/1161) - Fix "add another" behavior when creating an API token
* [#1166](https://github.com/digitalocean/netbox/issues/1166) - Fixed bulk IP address creation when assigning tenants
* [#1168](https://github.com/digitalocean/netbox/issues/1168) - Total count of objects missing from list view paginator
* [#1171](https://github.com/digitalocean/netbox/issues/1171) - Allow removing site assignment when bulk editing VLANs
* [#1173](https://github.com/digitalocean/netbox/issues/1173) - Tweak interface manager to fall back to naive ordering

---

v2.0.1 (2017-05-10)

## Bug Fixes

* [#1149](https://github.com/digitalocean/netbox/issues/1149) - Port list does not populate when creating a console or power connection
* [#1150](https://github.com/digitalocean/netbox/issues/1150) - Error when uploading image attachments with Unicode names under Python 2
* [#1151](https://github.com/digitalocean/netbox/issues/1151) - Server error: name 'escape' is not defined
* [#1152](https://github.com/digitalocean/netbox/issues/1152) - Unable to edit user keys
* [#1153](https://github.com/digitalocean/netbox/issues/1153) - UnicodeEncodeError when searching for non-ASCII characters on Python 2

---

v2.0.0 (2017-05-09)

## New Features

### API 2.0 ([#113](https://github.com/digitalocean/netbox/issues/113))

The NetBox API has been completely rewritten and now features full read/write ability.

### Image Attachments ([#152](https://github.com/digitalocean/netbox/issues/152))

Users are now able to attach photos and other images to sites, racks, and devices. (Please ensure that the new `media` directory is writable by the system account NetBox runs as.)

### Global Search ([#159](https://github.com/digitalocean/netbox/issues/159))

NetBox now supports searching across all primary object types at once.

### Rack Elevations View ([#951](https://github.com/digitalocean/netbox/issues/951))

A new view has been introduced to display the elevations of multiple racks side-by-side.

## Enhancements

* [#154](https://github.com/digitalocean/netbox/issues/154) - Expanded device status field to include options other than active/offline
* [#430](https://github.com/digitalocean/netbox/issues/430) - Include circuits when rendering topology maps
* [#578](https://github.com/digitalocean/netbox/issues/578) - Show topology maps not assigned to a site on the home view
* [#1100](https://github.com/digitalocean/netbox/issues/1100) - Add a "view all" link to completed bulk import views is_pool for prefixes)
* [#1110](https://github.com/digitalocean/netbox/issues/1110) - Expand bulk edit forms to include boolean fields (e.g. toggle is_pool for prefixes)

## Bug Fixes

From v1.9.6:

* [#403](https://github.com/digitalocean/netbox/issues/403) - Record console/power/interface connects and disconnects as user actions
* [#853](https://github.com/digitalocean/netbox/issues/853) -  Added "status" field to device bulk import form
* [#1101](https://github.com/digitalocean/netbox/issues/1101) - Fix AJAX scripting for device component selection forms
* [#1103](https://github.com/digitalocean/netbox/issues/1103) - Correct handling of validation errors when creating IP addresses in bulk
* [#1104](https://github.com/digitalocean/netbox/issues/1104) - Fix VLAN assignment on prefix import
* [#1115](https://github.com/digitalocean/netbox/issues/1115) - Enabled responsive (side-scrolling) tables for small screens
* [#1116](https://github.com/digitalocean/netbox/issues/1116) - Correct object links on recursive deletion error
* [#1125](https://github.com/digitalocean/netbox/issues/1125) - Include MAC addresses on a device's interface list
* [#1144](https://github.com/digitalocean/netbox/issues/1144) - Allow multiple status selections for Prefix, IP address, and VLAN filters

From beta3:

* [#1113](https://github.com/digitalocean/netbox/issues/1113) - Fixed server error when attempting to delete an image attachment
* [#1114](https://github.com/digitalocean/netbox/issues/1114) - Suppress OSError when attempting to access a deleted image attachment
* [#1126](https://github.com/digitalocean/netbox/issues/1126) - Fixed server error when editing a user key via admin UI attachment
* [#1132](https://github.com/digitalocean/netbox/issues/1132) - Prompt user to unlock session key when importing secrets

## Additional Changes

* The Module DCIM model has been renamed to InventoryItem to better reflect its intended function, and to make room for work on [#824](https://github.com/digitalocean/netbox/issues/824).
* Redundant portions of the admin UI have been removed ([#973](https://github.com/digitalocean/netbox/issues/973)).
* The Docker build components have been moved into [their own repository](https://github.com/digitalocean/netbox-docker).

---

v1.9.6 (2017-04-21)

## Improvements

* [#878](https://github.com/digitalocean/netbox/issues/878) - Merged IP addresses with interfaces list on device view
* [#1001](https://github.com/digitalocean/netbox/issues/1001) - Interface assignment can be modified when editing an IP address
* [#1084](https://github.com/digitalocean/netbox/issues/1084) - Include custom fields when creating IP addresses in bulk

## Bug Fixes

* [#1057](https://github.com/digitalocean/netbox/issues/1057) - Corrected VLAN validation during prefix import
* [#1061](https://github.com/digitalocean/netbox/issues/1061) - Fixed potential for script injection via create/edit/delete messages
* [#1070](https://github.com/digitalocean/netbox/issues/1070) - Corrected installation instructions for Python3 on CentOS/RHEL
* [#1071](https://github.com/digitalocean/netbox/issues/1071) - Protect assigned circuit termination when an interface is deleted
* [#1072](https://github.com/digitalocean/netbox/issues/1072) - Order LAG interfaces naturally on bulk interface edit form
* [#1074](https://github.com/digitalocean/netbox/issues/1074) - Require ncclient 0.5.3 (Python 3 fix)
* [#1090](https://github.com/digitalocean/netbox/issues/1090) - Improved installation documentation for Python 3
* [#1092](https://github.com/digitalocean/netbox/issues/1092) - Increase randomness in SECRET_KEY generation tool

---

v1.9.5 (2017-04-06)

## Improvements

* [#1052](https://github.com/digitalocean/netbox/issues/1052) - Added rack reservation list and bulk delete views

## Bug Fixes

* [#1038](https://github.com/digitalocean/netbox/issues/1038) - Suppress upgrading to Django 1.11 (will be supported in v2.0)
* [#1037](https://github.com/digitalocean/netbox/issues/1037) - Fixed error on VLAN import with duplicate VLAN group names
* [#1047](https://github.com/digitalocean/netbox/issues/1047) - Correct ordering of numbered subinterfaces
* [#1051](https://github.com/digitalocean/netbox/issues/1051) - Upgraded django-rest-swagger

---

v1.9.4-r1 (2017-04-04)

## Improvements

* [#362](https://github.com/digitalocean/netbox/issues/362) - Added per_page query parameter to control pagination page length

## Bug Fixes

* [#991](https://github.com/digitalocean/netbox/issues/991) - Correct server error on "create and connect another" interface connection
* [#1022](https://github.com/digitalocean/netbox/issues/1022) - Record user actions when creating IP addresses in bulk
* [#1027](https://github.com/digitalocean/netbox/issues/1027) - Fixed nav menu highlighting when BASE_PATH is set
* [#1034](https://github.com/digitalocean/netbox/issues/1034) - Added migration missing from v1.9.4 release

---

v1.9.3 (2017-03-23)

## Improvements

* [#972](https://github.com/digitalocean/netbox/issues/972) - Add ability to filter connections list by device name
* [#974](https://github.com/digitalocean/netbox/issues/974) - Added MAC address filter to API interfaces list
* [#978](https://github.com/digitalocean/netbox/issues/978) - Allow filtering device types by function and subdevice role
* [#981](https://github.com/digitalocean/netbox/issues/981) - Allow filtering primary objects by a given set of IDs
* [#983](https://github.com/digitalocean/netbox/issues/983) - Include peer device names when listing circuits in device view

## Bug Fixes

* [#967](https://github.com/digitalocean/netbox/issues/967) - Fix error when assigning a new interface to a LAG

---

v1.9.2 (2017-03-14)

## Bug Fixes

* [#950](https://github.com/digitalocean/netbox/issues/950) - Fix site_id error on child device import
* [#956](https://github.com/digitalocean/netbox/issues/956) - Correct bug affecting unnamed rackless devices
* [#957](https://github.com/digitalocean/netbox/issues/957) - Correct device site filter count to include unracked devices
* [#963](https://github.com/digitalocean/netbox/issues/963) - Fix bug in IPv6 address range expansion
* [#964](https://github.com/digitalocean/netbox/issues/964) - Fix bug when bulk editing/deleting filtered set of objects

---

v1.9.1 (2017-03-08)

## Improvements

* [#945](https://github.com/digitalocean/netbox/issues/945) - Display the current user in the navigation menu
* [#946](https://github.com/digitalocean/netbox/issues/946) - Disregard mask length when filtering IP addresses by a parent prefix

## Bug Fixes

* [#941](https://github.com/digitalocean/netbox/issues/941) - Corrected old references to rack.site on Device
* [#943](https://github.com/digitalocean/netbox/issues/943) - Child prefixes missing on Python 3
* [#944](https://github.com/digitalocean/netbox/issues/944) - Corrected console and power connection form behavior
* [#948](https://github.com/digitalocean/netbox/issues/948) - Region name should be hyperlinked to site list

---

v1.9.0-r1 (2017-03-03)

## New Features

### Rack Reservations ([#36](https://github.com/digitalocean/netbox/issues/36))

Users can now reserve an arbitrary number of units within a rack, adding a comment noting their intentions. Reservations do not interfere with installed devices: It is possible to reserve a unit for future use even if it is currently occupied by a device.

### Interface Groups ([#105](https://github.com/digitalocean/netbox/issues/105))

A new Link Aggregation Group (LAG) virtual form factor has been added. Physical interfaces can be assigned to a parent LAG interface to represent a port-channel or similar logical bundling of links.

### Regions ([#164](https://github.com/digitalocean/netbox/issues/164))

A new region model has been introduced to allow for the geographic organization of sites. Regions can be nested recursively to form a hierarchy.

### Rackless Devices ([#198](https://github.com/digitalocean/netbox/issues/198))

Previous releases required each device to be assigned to a particular rack within a site. This requirement has been relaxed so that devices must only be assigned to a site, and may optionally be assigned to a rack.

### Global VLANs ([#235](https://github.com/digitalocean/netbox/issues/235))

Assignment of VLANs and VLAN groups to sites is now optional, allowing for the representation of a VLAN spanning multiple sites.

## Improvements

* [#862](https://github.com/digitalocean/netbox/issues/862) - Show both IPv6 and IPv4 primary IPs in device list
* [#894](https://github.com/digitalocean/netbox/issues/894) - Expand device name max length to 64 characters
* [#898](https://github.com/digitalocean/netbox/issues/898) - Expanded circuits list in provider view rack face
* [#901](https://github.com/digitalocean/netbox/issues/901) - Support for filtering prefixes and IP addresses by mask length

## Bug Fixes

* [#872](https://github.com/digitalocean/netbox/issues/872) - Fixed TypeError on bulk IP address creation (Python 3)
* [#884](https://github.com/digitalocean/netbox/issues/884) - Preserve selected rack unit when changing a device's rack face
* [#892](https://github.com/digitalocean/netbox/issues/892) - Restored missing edit/delete buttons when viewing child prefixes and IP addresses from a parent object
* [#897](https://github.com/digitalocean/netbox/issues/897) - Fixed power connections CSV export
* [#903](https://github.com/digitalocean/netbox/issues/903) - Only alert on missing critical connections if present in the parent device type
* [#935](https://github.com/digitalocean/netbox/issues/935) - Fix form validation error when connecting an interface using live search
* [#937](https://github.com/digitalocean/netbox/issues/937) - Region assignment should be optional when creating a site
* [#938](https://github.com/digitalocean/netbox/issues/938) - Provider view yields an error if one or more circuits is assigned to a tenant

---

v1.8.4 (2017-02-03)

## Improvements

* [#856](https://github.com/digitalocean/netbox/issues/856) - Strip whitespace from fields during CSV import

## Bug Fixes

* [#851](https://github.com/digitalocean/netbox/issues/851) - Resolve encoding issues during import/export (Python 3)
* [#854](https://github.com/digitalocean/netbox/issues/854) - Correct processing of get_return_url() in ObjectDeleteView
* [#859](https://github.com/digitalocean/netbox/issues/859) - Fix Javascript for connection status toggle button on device view
* [#861](https://github.com/digitalocean/netbox/issues/861) - Avoid overwriting device primary IP assignment from alternate family during bulk import of IP addresses
* [#865](https://github.com/digitalocean/netbox/issues/865) - Fix server error when attempting to delete a protected object parent (Python 3)

---

v1.8.3 (2017-01-26)

## Improvements

* [#782](https://github.com/digitalocean/netbox/issues/782) - Allow filtering devices list by manufacturer
* [#820](https://github.com/digitalocean/netbox/issues/820) - Add VLAN column to parent prefixes table on IP address view
* [#821](https://github.com/digitalocean/netbox/issues/821) - Support for comma separation in bulk IP/interface creation
* [#827](https://github.com/digitalocean/netbox/issues/827) - **Introduced support for Python 3**
* [#836](https://github.com/digitalocean/netbox/issues/836) - Add "deprecated" status for IP addresses
* [#841](https://github.com/digitalocean/netbox/issues/841) - Merged search and filter forms on all object lists

## Bug Fixes

* [#816](https://github.com/digitalocean/netbox/issues/816) - Redirect back to parent prefix view after deleting child prefixes termination
* [#817](https://github.com/digitalocean/netbox/issues/817) - Update last_updated time of a circuit when editing a child termination
* [#830](https://github.com/digitalocean/netbox/issues/830) - Redirect user to device view after editing a device component
* [#840](https://github.com/digitalocean/netbox/issues/840) - Correct API path resolution for secrets when BASE_PATH is configured
* [#844](https://github.com/digitalocean/netbox/issues/844) - Apply order_naturally() to API interfaces list
* [#845](https://github.com/digitalocean/netbox/issues/845) - Fix missing edit/delete buttons on object tables for non-superusers


---

v1.8.2 (2017-01-18)

## Improvements

* [#284](https://github.com/digitalocean/netbox/issues/284) - Enabled toggling of interface display order per device type
* [#760](https://github.com/digitalocean/netbox/issues/760) - Redirect user back to device view after deleting an assigned IP address
* [#783](https://github.com/digitalocean/netbox/issues/783) - Add a description field to the Circuit model
* [#797](https://github.com/digitalocean/netbox/issues/797) - Add description column to VLANs table
* [#803](https://github.com/digitalocean/netbox/issues/803) - Clarify that no child objects are deleted when deleting a prefix
* [#805](https://github.com/digitalocean/netbox/issues/805) - Linkify site column in device table

## Bug Fixes

* [#776](https://github.com/digitalocean/netbox/issues/776) - Prevent circuits from appearing twice while searching
* [#778](https://github.com/digitalocean/netbox/issues/778) - Corrected an issue preventing multiple interfaces with the same position ID from appearing in a device's interface list
* [#785](https://github.com/digitalocean/netbox/issues/785) - Trigger validation error when importing a prefix assigned to a nonexistent VLAN
* [#802](https://github.com/digitalocean/netbox/issues/802) - Fixed enforcement of ENFORCE_GLOBAL_UNIQUE for prefixes
* [#807](https://github.com/digitalocean/netbox/issues/807) - Redirect user back to form when adding IP addresses in bulk and "create and add another" is clicked
* [#810](https://github.com/digitalocean/netbox/issues/810) - Suppress unique IP validation on invalid IP addresses and prefixes

---

v1.8.1 (2017-01-04)

## Improvements

* [#771](https://github.com/digitalocean/netbox/issues/771) - Don't automatically redirect user when only one object is returned in a list

## Bug Fixes

* [#764](https://github.com/digitalocean/netbox/issues/764) - Encapsulate in double quotes values containing commas when exporting to CSV
* [#767](https://github.com/digitalocean/netbox/issues/767) - Fixes xconnect_id error when searching for circuits
* [#769](https://github.com/digitalocean/netbox/issues/769) - Show default value for boolean custom fields
* [#772](https://github.com/digitalocean/netbox/issues/772) - Fixes TypeError in API RackUnitListView when no device is excluded

---

v1.8.0 (2017-01-03)

## New Features

### Point-to-Point Circuits ([#49](https://github.com/digitalocean/netbox/issues/49))

Until now, NetBox has supported tracking only one end of a data circuit. This is fine for Internet connections where you don't care (or know) much about the provider side of the circuit, but many users need the ability to track inter-site circuits as well. This release expands circuit modeling so that each circuit can have an A and/or Z side. Each endpoint must be terminated to a site, and may optionally be terminated to a specific device and interface within that site.

### L4 Services ([#539](https://github.com/digitalocean/netbox/issues/539))

Our first major community contribution introduces the ability to track discrete TCP and UDP services associated with a device (for example, SSH or HTTP). Each service can optionally be assigned to one or more specific IP addresses belonging to the device. Thanks to [@if-fi](https://github.com/if-fi) for the addition!

## Improvements

* [#122](https://github.com/digitalocean/netbox/issues/122) - Added comments field to device types
* [#181](https://github.com/digitalocean/netbox/issues/181) - Implemented support for bulk IP address creation
* [#613](https://github.com/digitalocean/netbox/issues/613) - Added prefixes column to VLAN list; added VLAN column to prefix list
* [#716](https://github.com/digitalocean/netbox/issues/716) - Add ASN field to site bulk edit form
* [#722](https://github.com/digitalocean/netbox/issues/722) - Enabled custom fields for device types
* [#743](https://github.com/digitalocean/netbox/issues/743) - Enabled bulk creation of all device components
* [#756](https://github.com/digitalocean/netbox/issues/756) - Added contact details to site model

## Bug Fixes

* [#563](https://github.com/digitalocean/netbox/issues/563) - Allow a device to be flipped from one rack face to the other without moving it
* [#658](https://github.com/digitalocean/netbox/issues/658) - Enabled conditional treatment of network/broadcast IPs for a prefix by defining it as a pool
* [#741](https://github.com/digitalocean/netbox/issues/741) - Hide "select all" button for users without edit permissions
* [#744](https://github.com/digitalocean/netbox/issues/744) - Fixed export of sites without an AS number
* [#747](https://github.com/digitalocean/netbox/issues/747) - Fixed natural_order_by integer cast error on large numbers
* [#751](https://github.com/digitalocean/netbox/issues/751) - Fixed python-cryptography installation issue on Debian
* [#763](https://github.com/digitalocean/netbox/issues/763) - Added missing fields to CSV exports for racks and prefixes

---

v1.7.3 (2016-12-08)

## Bug Fixes

* [#724](https://github.com/digitalocean/netbox/issues/724) - Exempt API views from LoginRequiredMiddleware to enable basic HTTP authentication when LOGIN_REQUIRED is true
* [#729](https://github.com/digitalocean/netbox/issues/729) - Corrected cancellation links when editing secondary objects
* [#732](https://github.com/digitalocean/netbox/issues/732) - Allow custom select field values to be deselected if the field is not required
* [#733](https://github.com/digitalocean/netbox/issues/733) - Fixed MAC address filter on device list
* [#734](https://github.com/digitalocean/netbox/issues/734) - Corrected display of device type when editing a device

---

v1.7.2-r1 (2016-12-06)

## Improvements

* [#663](https://github.com/digitalocean/netbox/issues/663) - Added MAC address search field to device list
* [#672](https://github.com/digitalocean/netbox/issues/672) - Increased the selection of available colors for rack and device roles
* [#695](https://github.com/digitalocean/netbox/issues/695) - Added is_private field to RIR

## Bug Fixes

* [#677](https://github.com/digitalocean/netbox/issues/677) - Fix setuptools installation error on Debian 8.6
* [#696](https://github.com/digitalocean/netbox/issues/696) - Corrected link to VRF in prefix and IP address breadcrumbs
* [#702](https://github.com/digitalocean/netbox/issues/702) - Improved Unicode support for custom fields
* [#712](https://github.com/digitalocean/netbox/issues/712) - Corrected export of tenants which are not assigned to a group
* [#713](https://github.com/digitalocean/netbox/issues/713) - Include a label for the comments field when editing circuits, providers, or racks in bulk
* [#718](https://github.com/digitalocean/netbox/issues/718) - Restore is_primary field on IP assignment form
* [#723](https://github.com/digitalocean/netbox/issues/723) - API documentation is now accessible when using BASE_PATH
* [#727](https://github.com/digitalocean/netbox/issues/727) - Corrected error in rack elevation display (v1.7.2)

---

v1.7.1 (2016-11-15)

## Improvements

* [#667](https://github.com/digitalocean/netbox/issues/667) - Added prefix utilization statistics to the RIR list view
* [#685](https://github.com/digitalocean/netbox/issues/685) - When assigning an IP to a device, automatically select the interface if only one exists

## Bug Fixes

* [#674](https://github.com/digitalocean/netbox/issues/674) - Fix assignment of status to imported IP addresses
* [#676](https://github.com/digitalocean/netbox/issues/676) - Server error when bulk editing device types
* [#678](https://github.com/digitalocean/netbox/issues/678) - Server error on device import specifying an invalid device type
* [#691](https://github.com/digitalocean/netbox/issues/691) - Allow the assignment of power ports to PDUs
* [#692](https://github.com/digitalocean/netbox/issues/692) - Form errors are not displayed on checkbox fields

---

v1.7.0 (2016-11-03)

## New Features

### IP address statuses ([#87](https://github.com/digitalocean/netbox/issues/87))

An IP address can now be designated as active, reserved, or DHCP. The DHCP status implies that the IP address is part of a DHCP pool and may or may not be assigned to a DHCP client.

### Top-to-bottom rack numbering ([#191](https://github.com/digitalocean/netbox/issues/191))

Racks can now be set to have descending rack units, with U1 at the top of the rack. When adding a device to a rack with descending units, be sure to position it in the **lowest-numbered** unit which it occupies (this will be physically the topmost unit).

## Improvements
* [#211](https://github.com/digitalocean/netbox/issues/211) - Allow device assignment and removal from IP address view
* [#630](https://github.com/digitalocean/netbox/issues/630) - Added a custom 404 page
* [#652](https://github.com/digitalocean/netbox/issues/652) - Use password input controls when editing secrets
* [#654](https://github.com/digitalocean/netbox/issues/654) - Added Cisco FlexStack and FlexStack Plus form factors
* [#661](https://github.com/digitalocean/netbox/issues/661) - Display relevant IP addressing when viewing a circuit

## Bug Fixes
* [#632](https://github.com/digitalocean/netbox/issues/632) - Use semicolons instead of commas to separate regexes in topology maps
* [#647](https://github.com/digitalocean/netbox/issues/647) - Extend form used when assigning an IP to a device
* [#657](https://github.com/digitalocean/netbox/issues/657) - Unicode error when adding device modules
* [#660](https://github.com/digitalocean/netbox/issues/660) - Corrected calculation of utilized space in rack list
* [#664](https://github.com/digitalocean/netbox/issues/664) - Fixed bulk creation of interfaces across multiple devices

---

v1.6.3 (2016-10-19)

## Improvements

* [#353](https://github.com/digitalocean/netbox/issues/353) - Bulk editing of device and device type interfaces
* [#527](https://github.com/digitalocean/netbox/issues/527) - Support for nullification of fields when bulk editing
* [#592](https://github.com/digitalocean/netbox/issues/592) - Allow space-delimited lists of ALLOWED_HOSTS in Docker
* [#608](https://github.com/digitalocean/netbox/issues/608) - Added "select all" button for device and device type components

## Bug Fixes

* [#602](https://github.com/digitalocean/netbox/issues/602) - Correct display of custom integer fields with value of 0 or 1
* [#604](https://github.com/digitalocean/netbox/issues/604) - Correct display of unnamed devices in form selection fields
* [#611](https://github.com/digitalocean/netbox/issues/611) - Power/console/interface connection import: status field should be case-insensitive
* [#615](https://github.com/digitalocean/netbox/issues/615) - Account for BASE_PATH in static URLs and during login
* [#616](https://github.com/digitalocean/netbox/issues/616) - Correct display of custom URL fields

---

v1.6.2-r1 (2016-10-04)

## Improvements

* [#212](https://github.com/digitalocean/netbox/issues/212) - Introduced the `BASE_PATH` configuration setting to allow running NetBox in a URL subdirectory
* [#345](https://github.com/digitalocean/netbox/issues/345) - Bulk edit: allow user to select all objects on page or all matching query
* [#475](https://github.com/digitalocean/netbox/issues/475) - Display "add" buttons at top and bottom of all device/device type panels
* [#480](https://github.com/digitalocean/netbox/issues/480) - Improved layout on mobile devices
* [#481](https://github.com/digitalocean/netbox/issues/481) - Require interface creation before trying to assign an IP to a device
* [#575](https://github.com/digitalocean/netbox/issues/575) - Allow all valid URL schemes in custom fields
* [#579](https://github.com/digitalocean/netbox/issues/579) - Add a description field to export templates

## Bug Fixes

* [#466](https://github.com/digitalocean/netbox/issues/466) - Validate available free space for all instances when increasing the U height of a device type
* [#571](https://github.com/digitalocean/netbox/issues/571) - Correct rack group filter on device list
* [#576](https://github.com/digitalocean/netbox/issues/576) - Delete all relevant CustomFieldValues when deleting a CustomFieldChoice
* [#581](https://github.com/digitalocean/netbox/issues/581) - Correct initialization of custom boolean and select fields
* [#591](https://github.com/digitalocean/netbox/issues/591) - Correct display of component creation buttons in device type view

---

v1.6.1-r1 (2016-09-21)

## Improvements
* [#415](https://github.com/digitalocean/netbox/issues/415) - Add an expand/collapse toggle button to the prefix list
* [#552](https://github.com/digitalocean/netbox/issues/552) - Allow filtering on custom select fields by "none"
* [#561](https://github.com/digitalocean/netbox/issues/561) - Make custom fields accessible from within export templates

## Bug Fixes
* [#493](https://github.com/digitalocean/netbox/issues/493) - CSV import support for UTF-8
* [#531](https://github.com/digitalocean/netbox/issues/531) - Order prefix list by VRF assignment
* [#542](https://github.com/digitalocean/netbox/issues/542) - Add LDAP support in Docker
* [#557](https://github.com/digitalocean/netbox/issues/557) - Add 'global' choice to VRF filter for prefixes and IP addresses
* [#558](https://github.com/digitalocean/netbox/issues/558) - Update slug field when name is populated without a key press
* [#562](https://github.com/digitalocean/netbox/issues/562) - Fixed bulk interface creation
* [#564](https://github.com/digitalocean/netbox/issues/564) - Display custom fields for all applicable objects

---

v1.6.0 (2016-09-13)

## New Features

### Custom Fields ([#129](https://github.com/digitalocean/netbox/issues/129))

Users can now create custom fields to associate arbitrary data with core NetBox objects. For example, you might want to add a geolocation tag to IP prefixes, or a ticket number to each device. Text, integer, boolean, date, URL, and selection fields are supported.

## Improvements

* [#489](https://github.com/digitalocean/netbox/issues/489) - Docker file now builds from a `python:2.7-wheezy` base instead of `ubuntu:14.04`
* [#540](https://github.com/digitalocean/netbox/issues/540) - Add links for VLAN roles under VLAN navigation menu
* Added new interface form factors
* Added address family filters to aggregate and prefix lists

## Bug Fixes

* [#476](https://github.com/digitalocean/netbox/issues/476) - Corrected rack import instructions
* [#484](https://github.com/digitalocean/netbox/issues/484) - Allow bulk deletion of >1K objects
* [#486](https://github.com/digitalocean/netbox/issues/486) - Prompt for secret key only if updating a secret's value
* [#490](https://github.com/digitalocean/netbox/issues/490) - Corrected display of circuit commit rate
* [#495](https://github.com/digitalocean/netbox/issues/495) - Include tenant in prefix and IP CSV export
* [#507](https://github.com/digitalocean/netbox/issues/507) - Corrected rendering of nav menu on screens narrower than 1200px
* [#515](https://github.com/digitalocean/netbox/issues/515) - Clarified instructions for the "face" field when importing devices
* [#522](https://github.com/digitalocean/netbox/issues/522) - Remove obsolete check for staff status when bulk deleting objects
* [#544](https://github.com/digitalocean/netbox/issues/544) - Strip CRLF-style line terminators from rendered export templates

---

v1.5.2 (2016-08-16)

## Bug Fixes

* [#460](https://github.com/digitalocean/netbox/issues/460) - Corrected ordering of IP addresses with differing prefix lengths
* [#463](https://github.com/digitalocean/netbox/issues/463) - Prevent pre-population of livesearch field with '---------'
* [#467](https://github.com/digitalocean/netbox/issues/467) - Include prefixes and IPs which inherit tenancy from their VRF in tenant stats
* [#468](https://github.com/digitalocean/netbox/issues/468) - Don't allow connected interfaces to be changed to the "virtual" form factor
* [#469](https://github.com/digitalocean/netbox/issues/469) - Added missing import buttons to list views
* [#472](https://github.com/digitalocean/netbox/issues/472) - Hide the connection button for interfaces which have a circuit terminated to them

---

v1.5.1 (2016-08-11)

## Improvements

* [#421](https://github.com/digitalocean/netbox/issues/421) - Added an asset tag field to devices
* [#456](https://github.com/digitalocean/netbox/issues/456) - Added IP search box to home page
* Colorized rack and device roles

## Bug Fixes

* [#454](https://github.com/digitalocean/netbox/issues/454) - Corrected error on rack export
* [#457](https://github.com/digitalocean/netbox/issues/457) - Added role field to rack edit form

---

v1.5.0 (2016-08-10)

## New Features

### Rack Enhancements ([#180](https://github.com/digitalocean/netbox/issues/180), [#241](https://github.com/digitalocean/netbox/issues/241))

Like devices, racks can now be assigned to functional roles. This allows users to group racks by designated function as well as by physical location (rack groups). Additionally, rack can now have a defined rail-to-rail width (19 or 23 inches) and a type (two-post-rack, cabinet, etc.).

## Improvements

* [#149](https://github.com/digitalocean/netbox/issues/149) - Added discrete upstream speed field for circuits
* [#157](https://github.com/digitalocean/netbox/issues/157) - Added manufacturer field for device modules
* We have a logo!
* Upgraded to Django 1.10

## Bug Fixes

* [#433](https://github.com/digitalocean/netbox/issues/433) - Corrected form validation when editing child devices
* [#442](https://github.com/digitalocean/netbox/issues/442) - Corrected child device import instructions
* [#443](https://github.com/digitalocean/netbox/issues/443) - Correctly display and initialize VRF for creation of new IP addresses
* [#444](https://github.com/digitalocean/netbox/issues/444) - Corrected prefix model validation
* [#445](https://github.com/digitalocean/netbox/issues/445) - Limit rack height to between 1U and 100U (inclusive)

---

v1.4.2 (2016-08-06)

## Improvements

* [#167](https://github.com/digitalocean/netbox/issues/167) - Added new interface form factors
* [#253](https://github.com/digitalocean/netbox/issues/253) - Added new interface form factors
* [#434](https://github.com/digitalocean/netbox/issues/434) - Restored admin UI access to user action history (however bulk deletion is disabled)
* [#435](https://github.com/digitalocean/netbox/issues/435) - Added an "add prefix" button to the VLAN view

## Bug Fixes

* [#425](https://github.com/digitalocean/netbox/issues/425) - Ignore leading and trailing periods when generating a slug
* [#427](https://github.com/digitalocean/netbox/issues/427) - Prevent error when duplicate IPs are present in a prefix's IP list
* [#429](https://github.com/digitalocean/netbox/issues/429) - Correct redirection of user when adding a secret to a device

---

v1.4.1 (2016-08-03)

## Improvements

* [#289](https://github.com/digitalocean/netbox/issues/289) - Annotate available ranges in prefix IP list
* [#412](https://github.com/digitalocean/netbox/issues/412) - Tenant group assignment is no longer mandatory
* [#422](https://github.com/digitalocean/netbox/issues/422) - CSV import now supports double-quoting values which contain commas

## Bug Fixes

* [#395](https://github.com/digitalocean/netbox/issues/395) - Show child prefixes from all VRFs if the parent belongs to the global table
* [#406](https://github.com/digitalocean/netbox/issues/406) - Fixed circuit list rendring when filtering on port speed or commit rate
* [#409](https://github.com/digitalocean/netbox/issues/409) - Filter IPs and prefixes by tenant slug rather than by its PK
* [#411](https://github.com/digitalocean/netbox/issues/411) - Corrected title of secret roles view
* [#419](https://github.com/digitalocean/netbox/issues/419) - Fixed a potential database performance issue when gathering tenant statistics

---

v1.4.0 (2016-08-01)

## New Features

### Multitenancy ([#16](https://github.com/digitalocean/netbox/issues/16))

NetBox now supports tenants and tenant groups. Sites, racks, devices, VRFs, prefixes, IP addresses, VLANs, and circuits can be assigned to tenants to track the allocation of these resources among customers or internal departments. If a prefix or IP address does not have a tenant assigned, it will fall back to the tenant assigned to its parent VRF (where applicable).

## Improvements

* [#176](https://github.com/digitalocean/netbox/issues/176) - Introduced seed data for new installs
* [#358](https://github.com/digitalocean/netbox/issues/358) - Improved search for all objects
* [#394](https://github.com/digitalocean/netbox/issues/394) - Improved VRF selection during bulk editing of prefixes and IP addresses
* Miscellaneous cosmetic improvements to the UI

## Bug Fixes

* [#392](https://github.com/digitalocean/netbox/issues/392) - Don't include child devices in non-racked devices table
* [#397](https://github.com/digitalocean/netbox/issues/397) - Only include child IPs which belong to the same VRF as the parent prefix

---

v1.3.2 (2016-07-26)

## Improvements

* [#292](https://github.com/digitalocean/netbox/issues/292) - Added part_number field to DeviceType
* [#363](https://github.com/digitalocean/netbox/issues/363) - Added a description field to the VLAN model
* [#374](https://github.com/digitalocean/netbox/issues/374) - Increased VLAN name length to 64 characters
* Enabled bulk deletion of interfaces from devices

## Bug Fixes

* [#359](https://github.com/digitalocean/netbox/issues/359) - Corrected the DCIM API endpoint for finding related connections
* [#370](https://github.com/digitalocean/netbox/issues/370) - Notify user when secret decryption fails
* [#381](https://github.com/digitalocean/netbox/issues/381) - Fix 'u_consumed' error on rack import
* [#384](https://github.com/digitalocean/netbox/issues/384) - Fixed description field's maximum length on IPAM bulk edit forms
* [#385](https://github.com/digitalocean/netbox/issues/385) - Fixed error when deleting a user with one or more associated UserActions

---

v1.3.1 (2016-07-21)

## Improvements

* [#258](https://github.com/digitalocean/netbox/issues/258) - Add an API endpoint to list interface connections
* [#303](https://github.com/digitalocean/netbox/issues/303) - Improved numeric ordering of sites, racks, and devices
* [#304](https://github.com/digitalocean/netbox/issues/304) - Display utilization percentage on rack list
* [#327](https://github.com/digitalocean/netbox/issues/327) - Disable rack assignment for installed child devices

## Bug Fixes

* [#331](https://github.com/digitalocean/netbox/issues/331) - Add group field to VLAN bulk edit form
* Miscellaneous improvements to Unicode handling

---

v1.3.0 (2016-07-18)

## New Features

* [#42](https://github.com/digitalocean/netbox/issues/42) - Allow assignment of VLAN on prefix import
* [#43](https://github.com/digitalocean/netbox/issues/43) - Toggling of IP space uniqueness within a VRF
* [#111](https://github.com/digitalocean/netbox/issues/111) - Introduces VLAN groups
* [#227](https://github.com/digitalocean/netbox/issues/227) - Support for bulk import of child devices

## Bug Fixes

* [#301](https://github.com/digitalocean/netbox/issues/301) - Prevent deletion of DeviceBay when installed device is deleted
* [#306](https://github.com/digitalocean/netbox/issues/306) - Fixed device import to allow an unspecified rack face
* [#307](https://github.com/digitalocean/netbox/issues/307) - Catch `RelatedObjectDoesNotExist` when an invalid device type is defined during device import
* [#308](https://github.com/digitalocean/netbox/issues/308) - Update rack assignment for all child devices when moving a parent device
* [#311](https://github.com/digitalocean/netbox/issues/311) - Fix assignment of primary_ip on IP address import
* [#317](https://github.com/digitalocean/netbox/issues/317) - Rack elevation display fix for device types greater than 42U in height
* [#320](https://github.com/digitalocean/netbox/issues/320) - Disallow import of prefixes with host masks
* [#322](https://github.com/digitalocean/netbox/issues/320) - Corrected VLAN import behavior

---

v1.2.2 (2016-07-14)

## Improvements

* [#174](https://github.com/digitalocean/netbox/issues/174) - Added search and site filter to provider list
* [#270](https://github.com/digitalocean/netbox/issues/270) - Added the ability to filter devices by rack group

## Bug Fixes

* [#115](https://github.com/digitalocean/netbox/issues/115) - Fix deprecated django.core.context_processors reference
* [#268](https://github.com/digitalocean/netbox/issues/268) - Added support for entire 32-bit ASN space
* [#282](https://github.com/digitalocean/netbox/issues/282) - De-select "all" checkbox if one or more objects are deselected
* [#290](https://github.com/digitalocean/netbox/issues/290) - Always display management interfaces for a device type (even if `is_network_device` is not set)

---

v1.2.1 (2016-07-13)

**Note:** This release introduces a new dependency ([natsort](https://pypi.python.org/pypi/natsort)). Be sure to run `upgrade.sh` if upgrading from a previous release.

## Improvements

* [#285](https://github.com/digitalocean/netbox/issues/285) - Added the ability to prefer IPv4 over IPv6 for primary device IPs

## Bug Fixes

* [#243](https://github.com/digitalocean/netbox/issues/243) - Improved ordering of device object lists
* [#271](https://github.com/digitalocean/netbox/issues/271) - Fixed primary_ip bug in secrets API
* [#274](https://github.com/digitalocean/netbox/issues/274) - Fixed primary_ip bug in DCIM admin UI
* [#275](https://github.com/digitalocean/netbox/issues/275) - Fixed bug preventing the expansion of an existing aggregate

---

v1.2.0 (2016-07-12)

## New Features

* [#73](https://github.com/digitalocean/netbox/issues/73) - Added optional persistent banner
* [#93](https://github.com/digitalocean/netbox/issues/73) - Ability to set both IPv4 and IPv6 primary IPs for devices
* [#203](https://github.com/digitalocean/netbox/issues/203) - Introduced support for LDAP

## Bug Fixes

* [#162](https://github.com/digitalocean/netbox/issues/228) - Fixed support for Unicode characters in rack/device/VLAN names
* [#228](https://github.com/digitalocean/netbox/issues/228) - Corrected conditional inclusion of device bay templates
* [#246](https://github.com/digitalocean/netbox/issues/246) - Corrected Docker build instructions
* [#260](https://github.com/digitalocean/netbox/issues/260) - Fixed error on admin UI device type list
* Miscellaneous layout improvements for mobile devices

---

v1.1.0 (2016-07-07)

## New Features

* [#107](https://github.com/digitalocean/netbox/pull/107) - Docker support
* [#91](https://github.com/digitalocean/netbox/issues/91) - Support for subdevices within a device
* [#170](https://github.com/digitalocean/netbox/pull/170) - Added MAC address field to interfaces

## Bug Fixes

* [#169](https://github.com/digitalocean/netbox/issues/169) - Fix rendering of cancellation URL when editing objects
* [#183](https://github.com/digitalocean/netbox/issues/183) - Ignore vi swap files
* [#209](https://github.com/digitalocean/netbox/issues/209) - Corrected error when not confirming component template deletions
* [#214](https://github.com/digitalocean/netbox/issues/214) - Fixed redundant message on bulk interface creation
* [#68](https://github.com/digitalocean/netbox/issues/68) - Improved permissions-related error reporting for secrets

---

v1.0.7-r1 (2016-07-05)

* [#199](https://github.com/digitalocean/netbox/issues/199) - Correct IP address validation

---

v1.0.7 (2016-06-30)

**Note:** If upgrading from a previous release, be sure to run ./upgrade.sh after downloading the new code.
* [#135](https://github.com/digitalocean/netbox/issues/135): Fixed display of navigation menu on mobile screens
* [#141](https://github.com/digitalocean/netbox/issues/141): Fixed rendering of "getting started" guide
* Modified upgrade.sh to use sudo for pip installations
* [#109](https://github.com/digitalocean/netbox/issues/109): Hide the navigation menu from anonymous users if login is required
* [#143](https://github.com/digitalocean/netbox/issues/143): Add help_text to Device.position
* [#136](https://github.com/digitalocean/netbox/issues/136): Prefixes which have host bits set will trigger an error instead of being silently corrected
* [#140](https://github.com/digitalocean/netbox/issues/140): Improved support for Unicode in object names

---

1.0.0 (2016-06-27)

NetBox was originally developed internally at DigitalOcean by the network development team. This release marks the debut of NetBox as an open source project.
<|MERGE_RESOLUTION|>--- conflicted
+++ resolved
@@ -1,4 +1,3 @@
-<<<<<<< HEAD
 Select2 issues
 * [#2516](https://github.com/digitalocean/netbox/issues/2516) - Implemented Select2 for all Model backed selection fields
 * [#2590](https://github.com/digitalocean/netbox/issues/2590) - Implemented the color picker with Select2 to show colors in the background
@@ -6,9 +5,6 @@
 * [#2753](https://github.com/digitalocean/netbox/issues/2753) - Implemented Select2 to replace most all instances of select fields in forms
 
 
-
-v2.5.3 (FUTURE)
-=======
 v2.5.4 (FUTURE)
 
 ## Bug Fixes
@@ -19,7 +15,6 @@
 ---
 
 v2.5.3 (2019-01-11)
->>>>>>> 1d7a7e2d
 
 ## Enhancements
 
@@ -1912,4 +1907,4 @@
 
 1.0.0 (2016-06-27)
 
-NetBox was originally developed internally at DigitalOcean by the network development team. This release marks the debut of NetBox as an open source project.
+NetBox was originally developed internally at DigitalOcean by the network development team. This release marks the debut of NetBox as an open source project.