from typing import List

import strawberry
import strawberry_django

<<<<<<< HEAD
from users import models
=======
>>>>>>> 31f167d0
from .types import *


@strawberry.type(name="Query")
class UsersQuery:
    group: GroupType = strawberry_django.field()
    group_list: List[GroupType] = strawberry_django.field()

    user: UserType = strawberry_django.field()
    user_list: List[UserType] = strawberry_django.field()<|MERGE_RESOLUTION|>--- conflicted
+++ resolved
@@ -3,10 +3,6 @@
 import strawberry
 import strawberry_django
 
-<<<<<<< HEAD
-from users import models
-=======
->>>>>>> 31f167d0
 from .types import *
 
 
