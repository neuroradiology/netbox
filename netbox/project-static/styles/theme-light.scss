--- conflicted
+++ resolved
@@ -2,11 +2,6 @@
 
 @import './theme-base.scss';
 
-<<<<<<< HEAD
-$input-border-color: $gray-200;
-
-=======
->>>>>>> b584f092
 // Theme colors (BS5 classes)
 $primary: #337ab7;
 $secondary: $gray-600;
