--- conflicted
+++ resolved
@@ -29,7 +29,6 @@
   opacity: 0;
 }
 
-<<<<<<< HEAD
 // Override bootstrap "dropdown" positioning and display for column filters
 .column-filter {
   position: static;
@@ -46,7 +45,7 @@
 }
 
 .column-filter.dropdown-toggle:after { content: none }
-=======
+
 // NetBox edition text
 .netbox-edition {
   letter-spacing: .15rem;
@@ -80,5 +79,4 @@
 
 .sso-icon {
   height: 24px;
-}
->>>>>>> 5b8ef2eb
+}