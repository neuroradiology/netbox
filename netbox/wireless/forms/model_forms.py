--- conflicted
+++ resolved
@@ -60,18 +60,12 @@
             'ssid', 'group', 'status', 'vlan', 'tenant_group', 'tenant', 'auth_type', 'auth_cipher', 'auth_psk',
             'description', 'comments', 'tags',
         ]
-<<<<<<< HEAD
-=======
         widgets = {
-            'status': StaticSelect,
-            'auth_type': StaticSelect,
-            'auth_cipher': StaticSelect,
             'auth_psk': PasswordInput(
                 render_value=True,
                 attrs={'data-toggle': 'password'}
             ),
         }
->>>>>>> f867cb3a
 
 
 class WirelessLinkForm(TenancyForm, NetBoxModelForm):
@@ -172,18 +166,12 @@
             'status', 'ssid', 'tenant_group', 'tenant', 'auth_type', 'auth_cipher', 'auth_psk', 'description',
             'comments', 'tags',
         ]
-<<<<<<< HEAD
-=======
         widgets = {
-            'status': StaticSelect,
-            'auth_type': StaticSelect,
-            'auth_cipher': StaticSelect,
             'auth_psk': PasswordInput(
                 render_value=True,
                 attrs={'data-toggle': 'password'}
             ),
         }
->>>>>>> f867cb3a
         labels = {
             'auth_type': 'Type',
             'auth_cipher': 'Cipher',
