--- conflicted
+++ resolved
@@ -19,15 +19,9 @@
         {% csrf_token %}
         <button type="submit" name="_run" class="btn btn-primary">
             {% if report.result %}
-<<<<<<< HEAD
                 <i class="mdi mdi-replay"></i> Run Again
             {% else %}
                 <i class="mdi mdi-play"></i> Run Report
-=======
-                Last run: <a href="{% url 'extras:report_result' job_result_pk=report.result.pk %}">
-                    <strong>{{ report.result.created|annotated_date }}</strong>
-                </a>
->>>>>>> c5851752
             {% endif %}
         </button>
     </form>
@@ -37,7 +31,7 @@
     <div class="col col-md-12">
         {% if report.result %}
             Last run: <a href="{% url 'extras:report_result' job_result_pk=report.result.pk %}">
-                <strong>{{ report.result.created }}</strong>
+                <strong>{{ report.result.created|annotated_date }}</strong>
             </a>
         {% endif %}
     </div>
