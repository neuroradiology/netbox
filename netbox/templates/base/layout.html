--- conflicted
+++ resolved
@@ -99,14 +99,7 @@
         {% endif %}
 
         {% if config.MAINTENANCE_MODE and config.BANNER_MAINTENANCE %}
-<<<<<<< HEAD
-          {% include 'inc/alerts/warning.html' with title="Maintenance Mode" message=config.BANNER_MAINTENANCE|escape %}
-=======
-          <div class="alert alert-warning text-center mx-3" role="alert">
-            <h5><i class="mdi mdi-alert"></i> {% trans "Maintenance Mode" %}</h5>
-            {{ config.BANNER_MAINTENANCE|safe }}
-          </div>
->>>>>>> 39a83079
+          {% include 'inc/alerts/warning.html' with title="Maintenance Mode" message=config.BANNER_MAINTENANCE|safe %}
         {% endif %}
         {# /Alerts #}
 
