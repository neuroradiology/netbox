--- conflicted
+++ resolved
@@ -1,62 +1,6 @@
 {% extends 'dcim/device/components_base.html' %}
 {% load helpers %}
-<<<<<<< HEAD
-{% load static %}
 {% load i18n %}
-
-{% block content %}
-  {% include 'dcim/device/inc/interface_table_controls.html' with table_modal="DeviceInterfaceTable_config" %}
-
-<form method="post">
-  {% csrf_token %}
-
-  <div class="card">
-    <div class="card-body htmx-container table-responsive" id="object_list">
-      {% include 'htmx/table.html' %}
-    </div>
-  </div>
-
-  <div class="noprint bulk-buttons">
-    <div class="bulk-button-group">
-      {% if 'bulk_edit' in actions %}
-        <div class="btn-group" role="group">
-          <button type="submit" name="_edit"
-            formaction="{% url 'dcim:interface_bulk_edit' %}?device={{ object.pk }}&return_url={% url 'dcim:device_interfaces' pk=object.pk %}"
-            class="btn btn-warning btn-sm">
-            <i class="mdi mdi-pencil" aria-hidden="true"></i> {% trans "Edit" %}
-          </button>
-          <button type="submit" name="_rename"
-            formaction="{% url 'dcim:interface_bulk_rename' %}?return_url={% url 'dcim:device_interfaces' pk=object.pk %}"
-            class="btn btn-outline-warning btn-sm">
-            <i class="mdi mdi-pencil-outline" aria-hidden="true"></i> {% trans "Rename" %}
-          </button>
-        </div>
-      {% endif %}
-      <div class="btn-group" role="group">
-        {% if 'bulk_delete' in actions %}
-          <button type="submit" name="_delete"
-            formaction="{% url 'dcim:interface_bulk_delete' %}?return_url={% url 'dcim:device_interfaces' pk=object.pk %}"
-            class="btn btn-danger btn-sm">
-            <i class="mdi mdi-trash-can-outline" aria-hidden="true"></i> {% trans "Delete" %}
-          </button>
-        {% endif %}
-        {% if 'bulk_edit' in actions %}
-          <button type="submit" name="_disconnect"
-            formaction="{% url 'dcim:interface_bulk_disconnect' %}?return_url={% url 'dcim:device_interfaces' pk=object.pk %}"
-            class="btn btn-outline-danger btn-sm">
-            <span class="mdi mdi-ethernet-cable-off" aria-hidden="true"></span> {% trans "Disconnect" %}
-          </button>
-        {% endif %}
-      </div>
-    </div>
-    {% if perms.dcim.add_interface %}
-      <div class="bulk-button-group">
-        <a href="{% url 'dcim:interface_add' %}?device={{ object.pk }}&return_url={% url 'dcim:device_interfaces' pk=object.pk %}"
-          class="btn btn-primary btn-sm">
-          <i class="mdi mdi-plus-thick" aria-hidden="true"></i> {% trans "Add Interfaces" %}
-        </a>
-      </div>
-=======
 
 {% block bulk_delete_controls %}
     {{ block.super }}
@@ -65,7 +9,7 @@
             <button type="submit" name="_disconnect"
                     formaction="{% url bulk_disconnect_view %}?return_url={{ return_url }}"
                     class="btn btn-outline-danger btn-sm">
-                <span class="mdi mdi-ethernet-cable-off" aria-hidden="true"></span> Disconnect
+                <span class="mdi mdi-ethernet-cable-off" aria-hidden="true"></span> {% trans "Disconnect" %}
             </button>
         {% endif %}
     {% endwith %}
@@ -77,9 +21,8 @@
         <div class="bulk-button-group">
             <a href="{% url 'dcim:interface_add' %}?device={{ object.pk }}&return_url={% url 'dcim:device_interfaces' pk=object.pk %}"
                class="btn btn-primary btn-sm">
-                <i class="mdi mdi-plus-thick" aria-hidden="true"></i> Add Interfaces
+                <i class="mdi mdi-plus-thick" aria-hidden="true"></i> {% trans "Add Interfaces" %}
             </a>
         </div>
->>>>>>> 72e1e8fa
     {% endif %}
 {% endblock bulk_extra_controls %}