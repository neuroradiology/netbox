--- conflicted
+++ resolved
@@ -87,8 +87,7 @@
     {% include 'inc/panels/comments.html' %}
     {% plugin_left_page object %}
   </div>
-<<<<<<< HEAD
-  <div class="col col-md-6">
+  <div class="col col-12 col-md-6">
     <div class="card">
       <h2 class="card-header">{% trans "Module Type" %}</h2>
       <table class="table table-hover attr-table">
@@ -108,9 +107,6 @@
         {% endfor %}
       </table>
     </div>
-=======
-  <div class="col col-12 col-md-6">
->>>>>>> dd900091
     {% include 'inc/panels/related_objects.html' %}
     {% include 'inc/panels/custom_fields.html' %}
     {% plugin_right_page object %}
