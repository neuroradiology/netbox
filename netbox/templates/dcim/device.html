{% extends 'base.html' %}
{% load buttons %}
{% load static %}
{% load helpers %}
{% load custom_links %}
{% load plugins %}

{% block title %}{{ device }}{% endblock %}

{% block header %}
    <div class="row noprint">
        <div class="col-sm-8 col-md-9">
        <ol class="breadcrumb">
            <li><a href="{% url 'dcim:device_list' %}">Devices</a></li>
            <li><a href="{% url 'dcim:device_list' %}?site={{ device.site.slug }}">{{ device.site }}</a></li>
            {% if device.parent_bay %}
                <li><a href="{% url 'dcim:device' pk=device.parent_bay.device.pk %}">{{ device.parent_bay.device }}</a></li>
                <li>{{ device.parent_bay }}</li>
            {% endif %}
            <li>{{ device }}</li>
        </ol>
        </div>
        <div class="col-sm-4 col-md-3">
            <form action="{% url 'dcim:device_list' %}" method="get">
                <div class="input-group">
                    <input type="text" name="q" class="form-control" placeholder="Search devices" />
                    <span class="input-group-btn">
                        <button type="submit" class="btn btn-primary">
                            <span class="fa fa-search" aria-hidden="true"></span>
                        </button>
                    </span>
                </div>
            </form>
        </div>
    </div>
    <div class="pull-right noprint">
        {% plugin_buttons device %}
        {% if perms.dcim.change_device %}
            <div class="btn-group">
                <button type="button" class="btn btn-primary dropdown-toggle" data-toggle="dropdown" aria-haspopup="true" aria-expanded="false">
                    <span class="glyphicon glyphicon-plus" aria-hidden="true"></span> Add Components <span class="caret"></span>
                </button>
                <ul class="dropdown-menu">
                    {% if perms.dcim.add_consoleport %}
                        <li><a href="{% url 'dcim:consoleport_add' %}?device={{ device.pk }}&return_url={{ device.get_absolute_url }}%23tab_consoleports">Console Ports</a></li>
                    {% endif %}
                    {% if perms.dcim.add_consoleserverport %}
                        <li><a href="{% url 'dcim:consoleserverport_add' %}?device={{ device.pk }}&return_url={{ device.get_absolute_url }}%23tab_consoleserverports">Console Server Ports</a></li>
                    {% endif %}
                    {% if perms.dcim.add_powerport %}
                        <li><a href="{% url 'dcim:powerport_add' %}?device={{ device.pk }}&return_url={{ device.get_absolute_url }}%23tab_powerports">Power Ports</a></li>
                    {% endif %}
                    {% if perms.dcim.add_poweroutlet %}
                        <li><a href="{% url 'dcim:poweroutlet_add' %}?device={{ device.pk }}&return_url={{ device.get_absolute_url }}%23tab_poweroutlets">Power Outlets</a></li>
                    {% endif %}
                    {% if perms.dcim.add_interface %}
                        <li><a href="{% url 'dcim:interface_add' %}?device={{ device.pk }}&return_url={{ device.get_absolute_url }}%23tab_interfaces">Interfaces</a></li>
                    {% endif %}
                    {% if perms.dcim.add_frontport %}
                        <li><a href="{% url 'dcim:frontport_add' %}?device={{ device.pk }}&return_url={{ device.get_absolute_url }}%23tab_frontports">Front Ports</a></li>
                    {% endif %}
                    {% if perms.dcim.add_rearport %}
                        <li><a href="{% url 'dcim:rearport_add' %}?device={{ device.pk }}&return_url={{ device.get_absolute_url }}%23tab_rearports">Rear Ports</a></li>
                    {% endif %}
                    {% if perms.dcim.add_devicebay %}
                        <li><a href="{% url 'dcim:devicebay_add' %}?device={{ device.pk }}&return_url={{ device.get_absolute_url }}%23tab_devicebays">Device Bays</a></li>
                    {% endif %}
                    {% if perms.dcim.add_inventoryitem %}
                        <li><a href="{% url 'dcim:inventoryitem_add' %}?device={{ device.pk }}&return_url={{ device.get_absolute_url }}">Inventory Items</a></li>
                    {% endif %}
                </ul>
            </div>
        {% endif %}
        {% if perms.dcim.add_device %}
            {% clone_button device %}
        {% endif %}
        {% if perms.dcim.change_device %}
            {% edit_button device %}
        {% endif %}
        {% if perms.dcim.delete_device %}
            {% delete_button device %}
        {% endif %}
    </div>
    <h1>{{ device }}</h1>
    {% include 'inc/created_updated.html' with obj=device %}
    <div class="pull-right noprint">
        {% custom_links device %}
    </div>
    <ul class="nav nav-tabs">
        <li role="presentation"{% if not active_tab %} class="active"{% endif %}>
            <a href="{% url 'dcim:device' pk=device.pk %}">Device</a>
        </li>
        {% if perms.dcim.napalm_read_device %}
            {% if device.status != 'active' %}
                {% include 'dcim/inc/device_napalm_tabs.html' with disabled_message='Device must be in active status' %}
            {% elif not device.platform %}
                {% include 'dcim/inc/device_napalm_tabs.html' with disabled_message='No platform assigned to this device' %}
            {% elif not device.platform.napalm_driver %}
                {% include 'dcim/inc/device_napalm_tabs.html' with disabled_message='No NAPALM driver assigned for this platform' %}
            {% else %}
                {% include 'dcim/inc/device_napalm_tabs.html' %}
            {% endif %}
        {% endif %}
        {% if perms.extras.view_configcontext %}
            <li role="presentation"{% if active_tab == 'config-context' %} class="active"{% endif %}>
                <a href="{% url 'dcim:device_configcontext' pk=device.pk %}">Config Context</a>
            </li>
        {% endif %}
        {% if perms.extras.view_objectchange %}
            <li role="presentation"{% if active_tab == 'changelog' %} class="active"{% endif %}>
                <a href="{% url 'dcim:device_changelog' pk=device.pk %}">Change Log</a>
            </li>
        {% endif %}
    </ul>
{% endblock %}

{% block content %}
    <div class="row">
        <div class="col-md-12">
            <ul class="nav nav-pills" role="tablist">
                <li role="presentation" class="active">
                    <a href="#details" role="tab" data-toggle="tab">Details</a>
                </li>
                <li role="presentation">
                    <a href="#interfaces" role="tab" data-toggle="tab">Interfaces {% badge interface_table.rows|length %}</a>
                </li>
                <li role="presentation">
                    <a href="#frontports" role="tab" data-toggle="tab">Front Ports {% badge frontport_table.rows|length %}</a>
                </li>
                <li role="presentation">
                    <a href="#rearports" role="tab" data-toggle="tab">Rear Ports {% badge rearport_table.rows|length %}</a>
                </li>
                <li role="presentation">
                    <a href="#consoleports" role="tab" data-toggle="tab">Console Ports {% badge consoleport_table.rows|length %}</a>
                </li>
                <li role="presentation">
                    <a href="#consoleserverports" role="tab" data-toggle="tab">Console Server Ports {% badge consoleserverport_table.rows|length %}</a>
                </li>
                <li role="presentation">
                    <a href="#powerports" role="tab" data-toggle="tab">Power Ports {% badge powerport_table.rows|length %}</a>
                </li>
                <li role="presentation">
                    <a href="#poweroutlets" role="tab" data-toggle="tab">Power Outlets {% badge poweroutlet_table.rows|length %}</a>
                </li>
                <li role="presentation">
                    <a href="#devicebays" role="tab" data-toggle="tab">Device Bays {% badge devicebay_table.rows|length %}</a>
                </li>
                <li role="presentation">
                    <a href="#inventoryitems" role="tab" data-toggle="tab">Inventory {% badge inventoryitem_table.rows|length %}</a>
                </li>
            </ul>
            <div class="tab-content">
                <div role="tabpanel" class="tab-pane active" id="details">
                    <div class="row">
                        <div class="col-md-6">
                            <div class="panel panel-default">
                                <div class="panel-heading">
                                    <strong>Device</strong>
                                </div>
                                <table class="table table-hover panel-body attr-table">
                                    <tr>
                                        <td>Site</td>
                                        <td>
                                            {% if device.site.region %}
                                                <a href="{{ device.site.region.get_absolute_url }}">{{ device.site.region }}</a>
                                                <i class="fa fa-angle-right"></i>
                                            {% endif %}
                                            <a href="{% url 'dcim:site' slug=device.site.slug %}">{{ device.site }}</a>
                                        </td>
                                    </tr>
                                    <tr>
                                        <td>Rack</td>
                                        <td>
                                            {% if device.rack %}
                                                {% if device.rack.group %}
                                                    <a href="{{ device.rack.group.get_absolute_url }}">{{ device.rack.group }}</a>
                                                    <i class="fa fa-angle-right"></i>
                                                {% endif %}
                                                <a href="{% url 'dcim:rack' pk=device.rack.pk %}">{{ device.rack }}</a>
                                            {% else %}
                                                <span class="text-muted">None</span>
                                            {% endif %}
                                        </td>
                                    </tr>
                                    <tr>
                                        <td>Position</td>
                                        <td>
                                            {% if device.parent_bay %}
                                                {% with device.parent_bay.device as parent %}
                                                    <a href="{{ parent.get_absolute_url }}">{{ parent }}</a> <i class="fa fa-angle-right"></i> {{ device.parent_bay }}
                                                    {% if parent.position %}
                                                        (U{{ parent.position }} / {{ parent.get_face_display }})
                                                    {% endif %}
                                                {% endwith %}
                                            {% elif device.rack and device.position %}
                                                <span>U{{ device.position }} / {{ device.get_face_display }}</span>
                                            {% elif device.rack and device.device_type.u_height %}
                                                <span class="label label-warning">Not racked</span>
                                            {% else %}
                                                <span class="text-muted">&mdash;</span>
                                            {% endif %}
                                        </td>
                                    </tr>
                                    <tr>
                                        <td>Tenant</td>
                                        <td>
                                            {% if device.tenant %}
                                                {% if device.tenant.group %}
                                                    <a href="{{ device.tenant.group.get_absolute_url }}">{{ device.tenant.group }}</a>
                                                    <i class="fa fa-angle-right"></i>
                                                {% endif %}
                                                <a href="{{ device.tenant.get_absolute_url }}">{{ device.tenant }}</a>
                                            {% else %}
                                                <span class="text-muted">None</span>
                                            {% endif %}
                                        </td>
                                    </tr>
                                    <tr>
                                        <td>Device Type</td>
                                        <td>
                                            <span><a href="{% url 'dcim:devicetype' pk=device.device_type.pk %}">{{ device.device_type.display_name }}</a> ({{ device.device_type.u_height }}U)</span>
                                        </td>
                                    </tr>
                                    <tr>
                                        <td>Serial Number</td>
                                        <td><span>{{ device.serial|placeholder }}</span></td>
                                    </tr>
                                    <tr>
                                        <td>Asset Tag</td>
                                        <td><span>{{ device.asset_tag|placeholder }}</span></td>
                                    </tr>
                                </table>
                            </div>
                            {% if vc_members %}
                                <div class="panel panel-default">
                                    <div class="panel-heading">
                                        <strong>Virtual Chassis</strong>
                                    </div>
                                    <table class="table table-hover panel-body attr-table">
                                        <tr>
                                            <th>Device</th>
                                            <th>Position</th>
                                            <th>Master</th>
                                            <th>Priority</th>
                                        </tr>
                                        {% for vc_member in vc_members %}
                                            <tr{% if vc_member == device %} class="info"{% endif %}>
                                                <td>
                                                    <a href="{{ vc_member.get_absolute_url }}">{{ vc_member }}</a>
                                                </td>
                                                <td><span class="badge badge-default">{{ vc_member.vc_position }}</span></td>
                                                <td>{% if device.virtual_chassis.master == vc_member %}<i class="fa fa-check"></i>{% endif %}</td>
                                                <td>{{ vc_member.vc_priority|default:"" }}</td>
                                            </tr>
                                        {% endfor %}
                                    </table>
                                    <div class="panel-footer text-right noprint">
                                        <a href="{{ device.virtual_chassis.get_absolute_url }}" class="btn btn-primary btn-xs">
                                            <span class="fa fa-arrow-right" aria-hidden="true"></span> View Virtual Chassis
                                        </a>
                                    </div>
                                </div>
                            {% endif %}
                            <div class="panel panel-default">
                                <div class="panel-heading">
                                    <strong>Management</strong>
                                </div>
                                <table class="table table-hover panel-body attr-table">
                                    <tr>
                                        <td>Role</td>
                                        <td>
                                            <a href="{% url 'dcim:device_list' %}?role={{ device.device_role.slug }}">{{ device.device_role }}</a>
                                        </td>
                                    </tr>
                                    <tr>
                                        <td>Platform</td>
                                        <td>
                                            {% if device.platform %}
                                               <a href="{{ device.platform.get_absolute_url }}">{{ device.platform }}</a>
                                            {% else %}
                                                <span class="text-muted">None</span>
                                            {% endif %}
                                        </td>
                                    </tr>
                                    <tr>
                                        <td>Status</td>
                                        <td>
                                            <span class="label label-{{ device.get_status_class }}">{{ device.get_status_display }}</span>
                                        </td>
                                    </tr>
                                    <tr>
                                        <td>Primary IPv4</td>
                                        <td>
                                            {% if device.primary_ip4 %}
                                                <a href="{% url 'ipam:ipaddress' pk=device.primary_ip4.pk %}">{{ device.primary_ip4.address.ip }}</a>
                                                {% if device.primary_ip4.nat_inside %}
                                                    <span>(NAT for {{ device.primary_ip4.nat_inside.address.ip }})</span>
                                                {% elif device.primary_ip4.nat_outside %}
                                                    <span>(NAT: {{ device.primary_ip4.nat_outside.address.ip }})</span>
                                                {% endif %}
                                            {% else %}
                                                <span class="text-muted">&mdash;</span>
                                            {% endif %}
                                        </td>
                                    </tr>
                                    <tr>
                                        <td>Primary IPv6</td>
                                        <td>
                                            {% if device.primary_ip6 %}
                                                <a href="{% url 'ipam:ipaddress' pk=device.primary_ip6.pk %}">{{ device.primary_ip6.address.ip }}</a>
                                                {% if device.primary_ip6.nat_inside %}
                                                    <span>(NAT for {{ device.primary_ip6.nat_inside.address.ip }})</span>
                                                {% elif device.primary_ip6.nat_outside %}
                                                    <span>(NAT: {{ device.primary_ip6.nat_outside.address.ip }})</span>
                                                {% endif %}
                                            {% else %}
                                                <span class="text-muted">&mdash;</span>
                                            {% endif %}
                                        </td>
                                    </tr>
                                    {% if device.cluster %}
                                        <tr>
                                            <td>Cluster</td>
                                            <td>
                                                {% if device.cluster.group %}
                                                    <a href="{{ device.cluster.group.get_absolute_url }}">{{ device.cluster.group }}</a>
                                                    <i class="fa fa-angle-right"></i>
                                                {% endif %}
                                                <a href="{{ device.cluster.get_absolute_url }}">{{ device.cluster }}</a>
                                            </td>
                                        </tr>
                                    {% endif %}
                                </table>
                            </div>
                            {% include 'inc/custom_fields_panel.html' with obj=device %}
                            {% include 'extras/inc/tags_panel.html' with tags=device.tags.all url='dcim:device_list' %}
                            <div class="panel panel-default">
                                <div class="panel-heading">
                                    <strong>Comments</strong>
                                </div>
                                <div class="panel-body rendered-markdown">
                                    {% if device.comments %}
                                        {{ device.comments|render_markdown }}
                                    {% else %}
                                        <span class="text-muted">None</span>
                                    {% endif %}
                                </div>
                            </div>
                            {% plugin_left_page device %}
                        </div>
                        <div class="col-md-6">
                            {% if power_ports and poweroutlets %}
                                <div class="panel panel-default">
                                    <div class="panel-heading">
                                        <strong>Power Utilization</strong>
                                    </div>
                                    <table class="table table-hover panel-body">
                                        <tr>
                                            <th>Input</th>
                                            <th>Outlets</th>
                                            <th>Allocated</th>
                                            <th>Available</th>
                                            <th>Utilization</th>
                                        </tr>
                                        {% for pp in power_ports %}
                                            {% with utilization=pp.get_power_draw powerfeed=pp.connected_endpoint %}
                                                <tr>
                                                    <td>{{ pp }}</td>
                                                    <td>{{ utilization.outlet_count }}</td>
                                                    <td>{{ utilization.allocated }}VA</td>
                                                    {% if powerfeed.available_power %}
                                                        <td>{{ powerfeed.available_power }}VA</td>
                                                        <td>{% utilization_graph utilization.allocated|percentage:powerfeed.available_power %}</td>
                                                    {% else %}
                                                        <td class="text-muted">&mdash;</td>
                                                        <td class="text-muted">&mdash;</td>
                                                    {% endif %}
                                                </tr>
                                                {% for leg in utilization.legs %}
                                                    <tr>
                                                        <td style="padding-left: 20px">Leg {{ leg.name }}</td>
                                                        <td>{{ leg.outlet_count }}</td>
                                                        <td>{{ leg.allocated }}</td>
                                                        <td>{{ powerfeed.available_power|divide:3 }}VA</td>
                                                        {% with phase_available=powerfeed.available_power|divide:3 %}
                                                            <td>{% utilization_graph leg.allocated|percentage:phase_available %}</td>
                                                        {% endwith %}
                                                    </tr>
                                                {% endfor %}
                                            {% endwith %}
                                        {% endfor %}
                                    </table>
                                </div>
                            {% endif %}
                            {% if perms.secrets.view_secret %}
                                <div class="panel panel-default">
                                    <div class="panel-heading">
                                        <strong>Secrets</strong>
                                    </div>
                                    {% include 'secrets/inc/assigned_secrets.html' %}
                                    {% if perms.secrets.add_secret %}
                                        <div class="panel-footer text-right noprint">
                                            <a href="{% url 'secrets:secret_add' %}?device={{ device.pk }}&return_url={{ device.get_absolute_url }}" class="btn btn-xs btn-primary">
                                                <span class="glyphicon glyphicon-plus" aria-hidden="true"></span> Add secret
                                            </a>
                                        </div>
                                    {% endif %}
                                </div>
                            {% endif %}
                            <div class="panel panel-default">
                                <div class="panel-heading">
                                    <strong>Services</strong>
                                </div>
                                {% if services %}
                                    <table class="table table-hover panel-body">
                                        {% for service in services %}
                                            {% include 'ipam/inc/service.html' %}
                                        {% endfor %}
                                    </table>
                                {% else %}
                                    <div class="panel-body text-muted">
                                        None
                                    </div>
                                {% endif %}
                                {% if perms.ipam.add_service %}
                                    <div class="panel-footer text-right noprint">
                                        <a href="{% url 'dcim:device_service_assign' device=device.pk %}" class="btn btn-xs btn-primary">
                                            <span class="glyphicon glyphicon-plus" aria-hidden="true"></span> Assign service
                                        </a>
                                    </div>
                                {% endif %}
                            </div>
                            <div class="panel panel-default">
                                <div class="panel-heading">
                                    <strong>Images</strong>
                                </div>
                                {% include 'inc/image_attachments.html' with images=device.images.all %}
                                {% if perms.extras.add_imageattachment %}
                                    <div class="panel-footer text-right noprint">
                                        <a href="{% url 'dcim:device_add_image' object_id=device.pk %}" class="btn btn-primary btn-xs">
                                            <span class="glyphicon glyphicon-plus" aria-hidden="true"></span>
                                            Attach an image
                                        </a>
                                    </div>
                                {% endif %}
                            </div>
                            <div class="panel panel-default noprint">
                                <div class="panel-heading">
                                    <strong>Related Devices</strong>
                                </div>
                                {% if related_devices %}
                                    <table class="table table-hover panel-body">
                                        {% for rd in related_devices %}
                                            <tr>
                                                <td>
                                                    <a href="{% url 'dcim:device' pk=rd.pk %}">{{ rd }}</a>
                                                </td>
                                                <td>
                                                    {% if rd.rack %}
                                                        <a href="{% url 'dcim:rack' pk=rd.rack.pk %}">Rack {{ rd.rack }}</a>
                                                    {% else %}
                                                        <span class="text-muted">&mdash;</span>
                                                    {% endif %}
                                                </td>
                                                <td>{{ rd.device_type.display_name }}</td>
                                            </tr>
                                        {% endfor %}
                                    </table>
                                {% else %}
                                    <div class="panel-body text-muted">None found</div>
                                {% endif %}
                            </div>
                            {% plugin_right_page device %}
                        </div>
                    </div>
                    <div class="row">
                        <div class="col-md-12">
                            {% plugin_full_width_page device %}
                        </div>
                    </div>
                </div>
                <div role="tabpanel" class="tab-pane" id="interfaces">
                    <form method="post">
                        {% csrf_token %}
                        <div class="panel panel-default">
                            <div class="panel-heading">
                                <strong>Interfaces</strong>
                                <div class="pull-right noprint">
                                    {% if request.user.is_authenticated %}
                                        <button type="button" class="btn btn-default btn-xs" data-toggle="modal" data-target="#DeviceInterfaceTable_config" title="Configure table"><i class="fa fa-cog"></i> Configure</button>
                                    {% endif %}
                                </div>
                                <div class="pull-right col-md-2 noprint">
                                    <input class="form-control interface-filter" type="text" placeholder="Filter" title="Filter text (regular expressions supported)" style="height: 23px" />
                                </div>
                            </div>
                            {% include 'responsive_table.html' with table=interface_table %}
                            <div class="panel-footer noprint">
                                {% if interfaces and perms.dcim.change_interface %}
                                    <button type="submit" name="_rename" formaction="{% url 'dcim:interface_bulk_rename' %}?return_url={{ device.get_absolute_url }}%23tab_interfaces" class="btn btn-warning btn-xs">
                                        <span class="glyphicon glyphicon-pencil" aria-hidden="true"></span> Rename
                                    </button>
                                    <button type="submit" name="_edit" formaction="{% url 'dcim:interface_bulk_edit' %}?device={{ device.pk }}&return_url={{ device.get_absolute_url }}%23tab_interfaces" class="btn btn-warning btn-xs">
                                        <span class="glyphicon glyphicon-pencil" aria-hidden="true"></span> Edit
                                    </button>
                                {% endif %}
                                {% if interfaces and perms.dcim.change_interface %}
                                    <button type="submit" name="_disconnect" formaction="{% url 'dcim:interface_bulk_disconnect' %}?return_url={{ device.get_absolute_url }}%23tab_interfaces" class="btn btn-danger btn-xs">
                                        <span class="glyphicon glyphicon-resize-full" aria-hidden="true"></span> Disconnect
                                    </button>
                                {% endif %}
                                {% if interfaces and perms.dcim.delete_interface %}
                                    <button type="submit" name="_delete" formaction="{% url 'dcim:interface_bulk_delete' %}?return_url={{ device.get_absolute_url }}%23tab_interfaces" class="btn btn-danger btn-xs">
                                        <span class="glyphicon glyphicon-trash" aria-hidden="true"></span> Delete
                                    </button>
                                {% endif %}
                                {% if perms.dcim.add_interface %}
                                    <div class="pull-right">
                                        <a href="{% url 'dcim:interface_add' %}?device={{ device.pk }}&return_url={{ device.get_absolute_url }}%23tab_interfaces" class="btn btn-primary btn-xs">
                                            <span class="glyphicon glyphicon-plus" aria-hidden="true"></span> Add interfaces
                                        </a>
                                    </div>
                                {% endif %}
                                <div class="clearfix"></div>
                             </div>
                        </div>
                    </form>
                </div>
                <div role="tabpanel" class="tab-pane" id="frontports">
                    <form method="post">
                        {% csrf_token %}
                        <div class="panel panel-default">
                            <div class="panel-heading">
                                <strong>Front Ports</strong>
                                <div class="pull-right noprint">
                                    {% if request.user.is_authenticated %}
                                        <button type="button" class="btn btn-default btn-xs" data-toggle="modal" data-target="#DeviceFrontPortTable_config" title="Configure table"><i class="fa fa-cog"></i> Configure</button>
                                    {% endif %}
                                </div>
                            </div>
                            {% include 'responsive_table.html' with table=frontport_table %}
                            <div class="panel-footer noprint">
<<<<<<< HEAD
                                {% if perms.dcim.change_frontport %}
                                    <button type="submit" name="_rename" formaction="{% url 'dcim:frontport_bulk_rename' %}?return_url={{ device.get_absolute_url }}" class="btn btn-warning btn-xs">
=======
                                {% if frontports and perms.dcim.change_frontport %}
                                    <button type="submit" name="_rename" formaction="{% url 'dcim:frontport_bulk_rename' %}?return_url={{ device.get_absolute_url }}%23tab_frontports" class="btn btn-warning btn-xs">
>>>>>>> cbd15540
                                        <span class="glyphicon glyphicon-pencil" aria-hidden="true"></span> Rename
                                    </button>
                                    <button type="submit" name="_edit" formaction="{% url 'dcim:frontport_bulk_edit' %}?device={{ device.pk }}&return_url={{ device.get_absolute_url }}%23tab_frontports" class="btn btn-warning btn-xs">
                                        <span class="glyphicon glyphicon-pencil" aria-hidden="true"></span> Edit
                                    </button>
                                    <button type="submit" name="_disconnect" formaction="{% url 'dcim:frontport_bulk_disconnect' %}?return_url={{ device.get_absolute_url }}%23tab_frontports" class="btn btn-danger btn-xs">
                                        <span class="glyphicon glyphicon-resize-full" aria-hidden="true"></span> Disconnect
                                    </button>
                                {% endif %}
<<<<<<< HEAD
                                {% if perms.dcim.delete_frontport %}
                                    <button type="submit" formaction="{% url 'dcim:frontport_bulk_delete' %}?return_url={{ device.get_absolute_url }}" class="btn btn-danger btn-xs">
=======
                                {% if frontports and perms.dcim.delete_frontport %}
                                    <button type="submit" formaction="{% url 'dcim:frontport_bulk_delete' %}?return_url={{ device.get_absolute_url }}%23tab_frontports" class="btn btn-danger btn-xs">
>>>>>>> cbd15540
                                        <span class="glyphicon glyphicon-trash" aria-hidden="true"></span> Delete
                                    </button>
                                {% endif %}
                                {% if perms.dcim.add_frontport %}
                                    <div class="pull-right">
                                        <a href="{% url 'dcim:frontport_add' %}?device={{ device.pk }}&return_url={{ device.get_absolute_url }}%23tab_frontports" class="btn btn-primary btn-xs">
                                            <span class="glyphicon glyphicon-plus" aria-hidden="true"></span> Add front ports
                                        </a>
                                    </div>
                                {% endif %}
                                <div class="clearfix"></div>
                            </div>
                        </div>
                    </form>
                </div>
                <div role="tabpanel" class="tab-pane" id="rearports">
                    <form method="post">
                        {% csrf_token %}
                        <div class="panel panel-default">
                            <div class="panel-heading">
                                <strong>Rear Ports</strong>
                                <div class="pull-right noprint">
                                    {% if request.user.is_authenticated %}
                                        <button type="button" class="btn btn-default btn-xs" data-toggle="modal" data-target="#DeviceRearPortTable_config" title="Configure table"><i class="fa fa-cog"></i> Configure</button>
                                    {% endif %}
                                </div>
                            </div>
                            {% include 'responsive_table.html' with table=rearport_table %}
                            <div class="panel-footer noprint">
<<<<<<< HEAD
                                {% if perms.dcim.change_rearport %}
                                    <button type="submit" name="_rename" formaction="{% url 'dcim:rearport_bulk_rename' %}?return_url={{ device.get_absolute_url }}" class="btn btn-warning btn-xs">
=======
                                {% if rearports and perms.dcim.change_rearport %}
                                    <button type="submit" name="_rename" formaction="{% url 'dcim:rearport_bulk_rename' %}?return_url={{ device.get_absolute_url }}%23tab_rearports" class="btn btn-warning btn-xs">
>>>>>>> cbd15540
                                        <span class="glyphicon glyphicon-pencil" aria-hidden="true"></span> Rename
                                    </button>
                                    <button type="submit" name="_edit" formaction="{% url 'dcim:rearport_bulk_edit' %}?device={{ device.pk }}&return_url={{ device.get_absolute_url }}%23tab_rearports" class="btn btn-warning btn-xs">
                                        <span class="glyphicon glyphicon-pencil" aria-hidden="true"></span> Edit
                                    </button>
                                    <button type="submit" name="_disconnect" formaction="{% url 'dcim:rearport_bulk_disconnect' %}?return_url={{ device.get_absolute_url }}%23tab_rearports" class="btn btn-danger btn-xs">
                                        <span class="glyphicon glyphicon-resize-full" aria-hidden="true"></span> Disconnect
                                    </button>
                                {% endif %}
<<<<<<< HEAD
                                {% if perms.dcim.delete_rearport %}
                                    <button type="submit" formaction="{% url 'dcim:rearport_bulk_delete' %}?return_url={{ device.get_absolute_url }}" class="btn btn-danger btn-xs">
=======
                                {% if rearports and perms.dcim.delete_rearport %}
                                    <button type="submit" formaction="{% url 'dcim:rearport_bulk_delete' %}?return_url={{ device.get_absolute_url }}%23tab_rearports" class="btn btn-danger btn-xs">
>>>>>>> cbd15540
                                        <span class="glyphicon glyphicon-trash" aria-hidden="true"></span> Delete
                                    </button>
                                {% endif %}
                                {% if perms.dcim.add_rearport %}
                                    <div class="pull-right">
                                        <a href="{% url 'dcim:rearport_add' %}?device={{ device.pk }}&return_url={{ device.get_absolute_url }}%23tab_rearports" class="btn btn-primary btn-xs">
                                            <span class="glyphicon glyphicon-plus" aria-hidden="true"></span> Add rear ports
                                        </a>
                                    </div>
                                {% endif %}
                                <div class="clearfix"></div>
                            </div>
                        </div>
                    </form>
                </div>
                <div role="tabpanel" class="tab-pane" id="consoleports">
                    <form method="post">
                        {% csrf_token %}
                        <div class="panel panel-default">
                            <div class="panel-heading">
                                <strong>Console Ports</strong>
                                <div class="pull-right noprint">
                                    {% if request.user.is_authenticated %}
                                        <button type="button" class="btn btn-default btn-xs" data-toggle="modal" data-target="#DeviceConsolePortTable_config" title="Configure table"><i class="fa fa-cog"></i> Configure</button>
                                    {% endif %}
                                </div>
                            </div>
                            {% include 'responsive_table.html' with table=consoleport_table %}
                            <div class="panel-footer noprint">
<<<<<<< HEAD
                                {% if perms.dcim.change_consoleport %}
                                    <button type="submit" name="_rename" formaction="{% url 'dcim:consoleport_bulk_rename' %}?return_url={{ device.get_absolute_url }}" class="btn btn-warning btn-xs">
=======
                                {% if consoleports and perms.dcim.change_consoleport %}
                                    <button type="submit" name="_rename" formaction="{% url 'dcim:consoleport_bulk_rename' %}?return_url={{ device.get_absolute_url }}%23tab_consoleports" class="btn btn-warning btn-xs">
>>>>>>> cbd15540
                                        <span class="glyphicon glyphicon-pencil" aria-hidden="true"></span> Rename
                                    </button>
                                    <button type="submit" name="_edit" formaction="{% url 'dcim:consoleport_bulk_edit' %}?device={{ device.pk }}&return_url={{ device.get_absolute_url }}%23tab_consoleports" class="btn btn-warning btn-xs">
                                        <span class="glyphicon glyphicon-pencil" aria-hidden="true"></span> Edit
                                    </button>
                                    <button type="submit" name="_disconnect" formaction="{% url 'dcim:consoleport_bulk_disconnect' %}?return_url={{ device.get_absolute_url }}%23tab_consoleports" class="btn btn-danger btn-xs">
                                        <span class="glyphicon glyphicon-resize-full" aria-hidden="true"></span> Disconnect
                                    </button>
                                {% endif %}
<<<<<<< HEAD
                                {% if perms.dcim.delete_consoleport %}
                                    <button type="submit" name="_delete" formaction="{% url 'dcim:consoleport_bulk_delete' %}?return_url={{ device.get_absolute_url }}" class="btn btn-danger btn-xs">
=======
                                {% if consoleports and perms.dcim.delete_consoleport %}
                                    <button type="submit" name="_delete" formaction="{% url 'dcim:consoleport_bulk_delete' %}?return_url={{ device.get_absolute_url }}%23tab_consoleports" class="btn btn-danger btn-xs">
>>>>>>> cbd15540
                                        <span class="glyphicon glyphicon-trash" aria-hidden="true"></span> Delete
                                    </button>
                                {% endif %}
                                {% if perms.dcim.add_consoleport %}
                                    <div class="pull-right">
                                        <a href="{% url 'dcim:consoleport_add' %}?device={{ device.pk }}&return_url={{ device.get_absolute_url }}%23tab_consoleports" class="btn btn-xs btn-primary">
                                            <span class="glyphicon glyphicon-plus" aria-hidden="true"></span> Add console port
                                        </a>
                                    </div>
                                {% endif %}
                                <div class="clearfix"></div>
                            </div>
                        </div>
                    </form>
                </div>
                <div role="tabpanel" class="tab-pane" id="consoleserverports">
                    <form method="post">
                        {% csrf_token %}
                        <div class="panel panel-default">
                            <div class="panel-heading">
                                <strong>Console Server Ports</strong>
                                <div class="pull-right noprint">
                                    {% if request.user.is_authenticated %}
                                        <button type="button" class="btn btn-default btn-xs" data-toggle="modal" data-target="#DeviceConsoleServerPortTable_config" title="Configure table"><i class="fa fa-cog"></i> Configure</button>
                                    {% endif %}
                                </div>
                            </div>
                            {% include 'responsive_table.html' with table=consoleserverport_table %}
                            <div class="panel-footer noprint">
<<<<<<< HEAD
                                {% if perms.dcim.change_consoleport %}
                                    <button type="submit" name="_rename" formaction="{% url 'dcim:consoleserverport_bulk_rename' %}?return_url={{ device.get_absolute_url }}" class="btn btn-warning btn-xs">
=======
                                {% if consoleserverports and perms.dcim.change_consoleport %}
                                    <button type="submit" name="_rename" formaction="{% url 'dcim:consoleserverport_bulk_rename' %}?return_url={{ device.get_absolute_url }}%23tab_consoleserverports" class="btn btn-warning btn-xs">
>>>>>>> cbd15540
                                        <span class="glyphicon glyphicon-pencil" aria-hidden="true"></span> Rename
                                    </button>
                                    <button type="submit" name="_edit" formaction="{% url 'dcim:consoleserverport_bulk_edit' %}?device={{ device.pk }}&return_url={{ device.get_absolute_url }}%23tab_consoleserverports" class="btn btn-warning btn-xs">
                                        <span class="glyphicon glyphicon-pencil" aria-hidden="true"></span> Edit
                                    </button>
                                    <button type="submit" name="_disconnect" formaction="{% url 'dcim:consoleserverport_bulk_disconnect' %}?return_url={{ device.get_absolute_url }}%23tab_consoleserverports" class="btn btn-danger btn-xs">
                                        <span class="glyphicon glyphicon-resize-full" aria-hidden="true"></span> Disconnect
                                    </button>
                                {% endif %}
<<<<<<< HEAD
                                {% if perms.dcim.delete_consoleserverport %}
                                    <button type="submit" formaction="{% url 'dcim:consoleserverport_bulk_delete' %}?return_url={{ device.get_absolute_url }}" class="btn btn-danger btn-xs">
=======
                                {% if consoleserverports and perms.dcim.delete_consoleserverport %}
                                    <button type="submit" formaction="{% url 'dcim:consoleserverport_bulk_delete' %}?return_url={{ device.get_absolute_url }}%23tab_consoleserverports" class="btn btn-danger btn-xs">
>>>>>>> cbd15540
                                        <span class="glyphicon glyphicon-trash" aria-hidden="true"></span> Delete
                                    </button>
                                {% endif %}
                                {% if perms.dcim.add_consoleserverport %}
                                    <div class="pull-right">
                                        <a href="{% url 'dcim:consoleserverport_add' %}?device={{ device.pk }}&return_url={{ device.get_absolute_url }}%23tab_consoleserverports" class="btn btn-primary btn-xs">
                                            <span class="glyphicon glyphicon-plus" aria-hidden="true"></span> Add console server ports
                                        </a>
                                    </div>
                                {% endif %}
                                <div class="clearfix"></div>
                            </div>
                        </div>
                    </form>
                </div>
                <div role="tabpanel" class="tab-pane" id="powerports">
                    <form method="post">
                        {% csrf_token %}
                        <div class="panel panel-default">
                            <div class="panel-heading">
                                <strong>Power Ports</strong>
                                <div class="pull-right noprint">
                                    {% if request.user.is_authenticated %}
                                        <button type="button" class="btn btn-default btn-xs" data-toggle="modal" data-target="#DevicePowerPortTable_config" title="Configure table"><i class="fa fa-cog"></i> Configure</button>
                                    {% endif %}
                                </div>
                            </div>
                            {% include 'responsive_table.html' with table=powerport_table %}
                            <div class="panel-footer noprint">
<<<<<<< HEAD
                                {% if perms.dcim.change_powerport %}
                                    <button type="submit" name="_rename" formaction="{% url 'dcim:powerport_bulk_rename' %}?return_url={{ device.get_absolute_url }}" class="btn btn-warning btn-xs">
=======
                                {% if powerports and perms.dcim.change_powerport %}
                                    <button type="submit" name="_rename" formaction="{% url 'dcim:powerport_bulk_rename' %}?return_url={{ device.get_absolute_url }}%23tab_powerports" class="btn btn-warning btn-xs">
>>>>>>> cbd15540
                                        <span class="glyphicon glyphicon-pencil" aria-hidden="true"></span> Rename
                                    </button>
                                    <button type="submit" name="_edit" formaction="{% url 'dcim:powerport_bulk_edit' %}?device={{ device.pk }}&return_url={{ device.get_absolute_url }}%23tab_powerports" class="btn btn-warning btn-xs">
                                        <span class="glyphicon glyphicon-pencil" aria-hidden="true"></span> Edit
                                    </button>
                                    <button type="submit" name="_disconnect" formaction="{% url 'dcim:powerport_bulk_disconnect' %}?return_url={{ device.get_absolute_url }}%23tab_powerports" class="btn btn-danger btn-xs">
                                        <span class="glyphicon glyphicon-resize-full" aria-hidden="true"></span> Disconnect
                                    </button>
                                {% endif %}
<<<<<<< HEAD
                                {% if perms.dcim.delete_powerport %}
                                    <button type="submit" name="_delete" formaction="{% url 'dcim:powerport_bulk_delete' %}?return_url={{ device.get_absolute_url }}" class="btn btn-danger btn-xs">
=======
                                {% if powerports and perms.dcim.delete_powerport %}
                                    <button type="submit" name="_delete" formaction="{% url 'dcim:powerport_bulk_delete' %}?return_url={{ device.get_absolute_url }}%23tab_powerports" class="btn btn-danger btn-xs">
>>>>>>> cbd15540
                                        <span class="glyphicon glyphicon-trash" aria-hidden="true"></span> Delete
                                    </button>
                                {% endif %}
                                {% if perms.dcim.add_powerport %}
                                    <div class="pull-right">
                                        <a href="{% url 'dcim:powerport_add' %}?device={{ device.pk }}&return_url={{ device.get_absolute_url }}%23tab_powerports" class="btn btn-xs btn-primary">
                                            <span class="glyphicon glyphicon-plus" aria-hidden="true"></span> Add power port
                                        </a>
                                    </div>
                                {% endif %}
                            </div>
                        </div>
                    </form>
                </div>
                <div role="tabpanel" class="tab-pane" id="poweroutlets">
                    <form method="post">
                        {% csrf_token %}
                        <div class="panel panel-default">
                            <div class="panel-heading">
                                <strong>Power Outlets</strong>
                                <div class="pull-right noprint">
                                    {% if request.user.is_authenticated %}
                                        <button type="button" class="btn btn-default btn-xs" data-toggle="modal" data-target="#DevicePowerOutletTable_config" title="Configure table"><i class="fa fa-cog"></i> Configure</button>
                                    {% endif %}
                                </div>
                            </div>
                            {% include 'responsive_table.html' with table=poweroutlet_table %}
                            <div class="panel-footer noprint">
<<<<<<< HEAD
                                {% if perms.dcim.change_powerport %}
                                    <button type="submit" name="_rename" formaction="{% url 'dcim:poweroutlet_bulk_rename' %}?return_url={{ device.get_absolute_url }}" class="btn btn-warning btn-xs">
=======
                                {% if poweroutlets and perms.dcim.change_powerport %}
                                    <button type="submit" name="_rename" formaction="{% url 'dcim:poweroutlet_bulk_rename' %}?return_url={{ device.get_absolute_url }}%23tab_poweroutlets" class="btn btn-warning btn-xs">
>>>>>>> cbd15540
                                        <span class="glyphicon glyphicon-pencil" aria-hidden="true"></span> Rename
                                    </button>
                                    <button type="submit" name="_edit" formaction="{% url 'dcim:poweroutlet_bulk_edit' %}?device={{ device.pk }}&return_url={{ device.get_absolute_url }}%23tab_poweroutlets" class="btn btn-warning btn-xs">
                                        <span class="glyphicon glyphicon-pencil" aria-hidden="true"></span> Edit
                                    </button>
                                    <button type="submit" name="_disconnect" formaction="{% url 'dcim:poweroutlet_bulk_disconnect' %}?return_url={{ device.get_absolute_url }}%23tab_poweroutlets" class="btn btn-danger btn-xs">
                                        <span class="glyphicon glyphicon-resize-full" aria-hidden="true"></span> Disconnect
                                    </button>
                                {% endif %}
<<<<<<< HEAD
                                {% if perms.dcim.delete_poweroutlet %}
                                    <button type="submit" formaction="{% url 'dcim:poweroutlet_bulk_delete' %}?return_url={{ device.get_absolute_url }}" class="btn btn-danger btn-xs">
=======
                                {% if poweroutlets and perms.dcim.delete_poweroutlet %}
                                    <button type="submit" formaction="{% url 'dcim:poweroutlet_bulk_delete' %}?return_url={{ device.get_absolute_url }}%23tab_poweroutlets" class="btn btn-danger btn-xs">
>>>>>>> cbd15540
                                        <span class="glyphicon glyphicon-trash" aria-hidden="true"></span> Delete
                                    </button>
                                {% endif %}
                                {% if perms.dcim.add_poweroutlet %}
                                    <div class="pull-right">
                                        <a href="{% url 'dcim:poweroutlet_add' %}?device={{ device.pk }}&return_url={{ device.get_absolute_url }}%23tab_poweroutlets" class="btn btn-primary btn-xs">
                                            <span class="glyphicon glyphicon-plus" aria-hidden="true"></span> Add power outlets
                                        </a>
                                    </div>
                                {% endif %}
                                <div class="clearfix"></div>
                            </div>
                        </div>
                    </form>
                </div>
                <div role="tabpanel" class="tab-pane" id="devicebays">
                    <form method="post">
                        {% csrf_token %}
                        <div class="panel panel-default">
                            <div class="panel-heading">
                                <strong>Device Bays</strong>
                                <div class="pull-right noprint">
                                    {% if request.user.is_authenticated %}
                                        <button type="button" class="btn btn-default btn-xs" data-toggle="modal" data-target="#DeviceDeviceBayTable_config" title="Configure table"><i class="fa fa-cog"></i> Configure</button>
                                    {% endif %}
                                </div>
                            </div>
                            {% include 'responsive_table.html' with table=devicebay_table %}
                            <div class="panel-footer noprint">
<<<<<<< HEAD
                                {% if perms.dcim.change_devicebay %}
                                    <button type="submit" name="_rename" formaction="{% url 'dcim:devicebay_bulk_rename' %}?return_url={{ device.get_absolute_url }}" class="btn btn-warning btn-xs">
                                        <span class="glyphicon glyphicon-pencil" aria-hidden="true"></span> Rename
                                    </button>
                                {% endif %}
                                {% if perms.dcim.delete_devicebay %}
                                    <button type="submit" formaction="{% url 'dcim:devicebay_bulk_delete' %}?return_url={{ device.get_absolute_url }}" class="btn btn-danger btn-xs">
=======
                                {% if devicebays and perms.dcim.change_devicebay %}
                                    <button type="submit" name="_rename" formaction="{% url 'dcim:devicebay_bulk_rename' %}?return_url={{ device.get_absolute_url }}%23tab_devicebays" class="btn btn-warning btn-xs">
                                        <span class="glyphicon glyphicon-pencil" aria-hidden="true"></span> Rename
                                    </button>
                                {% endif %}
                                {% if devicebays and perms.dcim.delete_devicebay %}
                                    <button type="submit" formaction="{% url 'dcim:devicebay_bulk_delete' %}?return_url={{ device.get_absolute_url }}%23tab_devicebays" class="btn btn-danger btn-xs">
>>>>>>> cbd15540
                                        <span class="glyphicon glyphicon-trash" aria-hidden="true"></span> Delete selected
                                    </button>
                                {% endif %}
                                {% if perms.dcim.add_devicebay %}
                                    <div class="pull-right">
                                        <a href="{% url 'dcim:devicebay_add' %}?device={{ device.pk }}&return_url={{ device.get_absolute_url }}%23tab_devicebays" class="btn btn-primary btn-xs">
                                            <span class="glyphicon glyphicon-plus" aria-hidden="true"></span> Add device bays
                                        </a>
                                    </div>
                                {% endif %}
                                <div class="clearfix"></div>
                             </div>
                        </div>
                    </form>
                </div>
                <div role="tabpanel" class="tab-pane" id="inventoryitems">
                    <form method="post">
                        {% csrf_token %}
                        <div class="panel panel-default">
                            <div class="panel-heading">
                                <strong>Inventory Items</strong>
                                <div class="pull-right noprint">
                                    {% if request.user.is_authenticated %}
                                        <button type="button" class="btn btn-default btn-xs" data-toggle="modal" data-target="#DeviceInventoryItemTable_config" title="Configure table"><i class="fa fa-cog"></i> Configure</button>
                                    {% endif %}
                                </div>
                            </div>
                            {% include 'responsive_table.html' with table=inventoryitem_table %}
                            <div class="panel-footer noprint">
                                {% if inventoryitems and perms.dcim.change_inventoryitem %}
                                    <button type="submit" name="_rename" formaction="{% url 'dcim:inventoryitem_bulk_rename' %}?return_url={{ device.get_absolute_url }}" class="btn btn-warning btn-xs">
                                        <span class="glyphicon glyphicon-pencil" aria-hidden="true"></span> Rename
                                    </button>
                                    <button type="submit" name="_edit" formaction="{% url 'dcim:inventoryitem_bulk_edit' %}?device={{ device.pk }}&return_url={{ device.get_absolute_url }}" class="btn btn-warning btn-xs">
                                        <span class="glyphicon glyphicon-pencil" aria-hidden="true"></span> Edit
                                    </button>
                                {% endif %}
                                {% if inventoryitems and perms.dcim.delete_inventoryitem %}
                                    <button type="submit" name="_delete" formaction="{% url 'dcim:inventoryitem_bulk_delete' %}?return_url={{ device.get_absolute_url }}" class="btn btn-danger btn-xs">
                                        <span class="glyphicon glyphicon-trash" aria-hidden="true"></span> Delete
                                    </button>
                                {% endif %}
                                {% if perms.dcim.add_inventoryitem %}
                                    <div class="pull-right">
                                        <a href="{% url 'dcim:inventoryitem_add' %}?device={{ device.pk }}&return_url={{ device.get_absolute_url }}" class="btn btn-primary btn-xs">
                                            <span class="fa fa-plus" aria-hidden="true"></span> Add Inventory Item
                                        </a>
                                    </div>
                                {% endif %}
                                <div class="clearfix"></div>
                            </div>
                        </div>
                    </form>
                </div>
            </div>
        </div>
    </div>
{% include 'secrets/inc/private_key_modal.html' %}
{% table_config_form interface_table %}
{% table_config_form frontport_table %}
{% table_config_form rearport_table %}
{% table_config_form consoleport_table %}
{% table_config_form consoleserverport_table %}
{% table_config_form powerport_table %}
{% table_config_form poweroutlet_table %}
{% table_config_form devicebay_table %}
{% table_config_form inventoryitem_table %}
{% endblock %}

{% block javascript %}
<script type="text/javascript">
// Redirect user to appropriate components tab if specified
var hash = document.location.hash;
var prefix = "tab_";
if (hash) {
    $('.nav-tabs a[href="'+hash.replace(prefix,"")+'"]').tab('show');
}
$('.nav-tabs a').on('shown.bs.tab', function (e) {
    window.location.hash = e.target.hash.replace("#", "#" + prefix);
});

function toggleConnection(elem) {
    var url = netbox_api_path + "dcim/cables/" + elem.attr('data') + "/";
    if (elem.hasClass('connected')) {
        $.ajax({
            url: url,
            method: 'PATCH',
            dataType: 'json',
            beforeSend: function(xhr, settings) {
                xhr.setRequestHeader("X-CSRFToken", "{{ csrf_token }}");
            },
            data: {
                'status': 'planned'
            },
            context: this,
            success: function() {
                elem.parents('tr').removeClass('success').addClass('info');
                elem.removeClass('connected btn-warning').addClass('btn-success');
                elem.attr('title', 'Mark installed');
                elem.children('i').removeClass('glyphicon glyphicon-ban-circle').addClass('fa fa-plug')
            }
        });
    } else {
        $.ajax({
            url: url,
            method: 'PATCH',
            dataType: 'json',
            beforeSend: function(xhr, settings) {
                xhr.setRequestHeader("X-CSRFToken", "{{ csrf_token }}");
            },
            data: {
                'status': 'connected'
            },
            context: this,
            success: function() {
                elem.parents('tr').removeClass('info').addClass('success');
                elem.removeClass('btn-success').addClass('connected btn-warning');
                elem.attr('title', 'Mark planned');
                elem.children('i').removeClass('fa fa-plug').addClass('glyphicon glyphicon-ban-circle')
            }
        });
    }
    return false;
}
$(".cable-toggle").click(function() {
    return toggleConnection($(this));
});
</script>
<script src="{% static 'js/interface_toggles.js' %}?v{{ settings.VERSION }}"></script>
<script src="{% static 'js/secrets.js' %}?v{{ settings.VERSION }}"></script>
<script src="{% static 'js/tableconfig.js' %}?v{{ settings.VERSION }}"></script>
{% endblock %}<|MERGE_RESOLUTION|>--- conflicted
+++ resolved
@@ -540,13 +540,8 @@
                             </div>
                             {% include 'responsive_table.html' with table=frontport_table %}
                             <div class="panel-footer noprint">
-<<<<<<< HEAD
-                                {% if perms.dcim.change_frontport %}
-                                    <button type="submit" name="_rename" formaction="{% url 'dcim:frontport_bulk_rename' %}?return_url={{ device.get_absolute_url }}" class="btn btn-warning btn-xs">
-=======
                                 {% if frontports and perms.dcim.change_frontport %}
                                     <button type="submit" name="_rename" formaction="{% url 'dcim:frontport_bulk_rename' %}?return_url={{ device.get_absolute_url }}%23tab_frontports" class="btn btn-warning btn-xs">
->>>>>>> cbd15540
                                         <span class="glyphicon glyphicon-pencil" aria-hidden="true"></span> Rename
                                     </button>
                                     <button type="submit" name="_edit" formaction="{% url 'dcim:frontport_bulk_edit' %}?device={{ device.pk }}&return_url={{ device.get_absolute_url }}%23tab_frontports" class="btn btn-warning btn-xs">
@@ -556,13 +551,8 @@
                                         <span class="glyphicon glyphicon-resize-full" aria-hidden="true"></span> Disconnect
                                     </button>
                                 {% endif %}
-<<<<<<< HEAD
-                                {% if perms.dcim.delete_frontport %}
-                                    <button type="submit" formaction="{% url 'dcim:frontport_bulk_delete' %}?return_url={{ device.get_absolute_url }}" class="btn btn-danger btn-xs">
-=======
                                 {% if frontports and perms.dcim.delete_frontport %}
                                     <button type="submit" formaction="{% url 'dcim:frontport_bulk_delete' %}?return_url={{ device.get_absolute_url }}%23tab_frontports" class="btn btn-danger btn-xs">
->>>>>>> cbd15540
                                         <span class="glyphicon glyphicon-trash" aria-hidden="true"></span> Delete
                                     </button>
                                 {% endif %}
@@ -592,13 +582,8 @@
                             </div>
                             {% include 'responsive_table.html' with table=rearport_table %}
                             <div class="panel-footer noprint">
-<<<<<<< HEAD
-                                {% if perms.dcim.change_rearport %}
-                                    <button type="submit" name="_rename" formaction="{% url 'dcim:rearport_bulk_rename' %}?return_url={{ device.get_absolute_url }}" class="btn btn-warning btn-xs">
-=======
                                 {% if rearports and perms.dcim.change_rearport %}
                                     <button type="submit" name="_rename" formaction="{% url 'dcim:rearport_bulk_rename' %}?return_url={{ device.get_absolute_url }}%23tab_rearports" class="btn btn-warning btn-xs">
->>>>>>> cbd15540
                                         <span class="glyphicon glyphicon-pencil" aria-hidden="true"></span> Rename
                                     </button>
                                     <button type="submit" name="_edit" formaction="{% url 'dcim:rearport_bulk_edit' %}?device={{ device.pk }}&return_url={{ device.get_absolute_url }}%23tab_rearports" class="btn btn-warning btn-xs">
@@ -608,13 +593,8 @@
                                         <span class="glyphicon glyphicon-resize-full" aria-hidden="true"></span> Disconnect
                                     </button>
                                 {% endif %}
-<<<<<<< HEAD
-                                {% if perms.dcim.delete_rearport %}
-                                    <button type="submit" formaction="{% url 'dcim:rearport_bulk_delete' %}?return_url={{ device.get_absolute_url }}" class="btn btn-danger btn-xs">
-=======
                                 {% if rearports and perms.dcim.delete_rearport %}
                                     <button type="submit" formaction="{% url 'dcim:rearport_bulk_delete' %}?return_url={{ device.get_absolute_url }}%23tab_rearports" class="btn btn-danger btn-xs">
->>>>>>> cbd15540
                                         <span class="glyphicon glyphicon-trash" aria-hidden="true"></span> Delete
                                     </button>
                                 {% endif %}
@@ -644,13 +624,8 @@
                             </div>
                             {% include 'responsive_table.html' with table=consoleport_table %}
                             <div class="panel-footer noprint">
-<<<<<<< HEAD
-                                {% if perms.dcim.change_consoleport %}
-                                    <button type="submit" name="_rename" formaction="{% url 'dcim:consoleport_bulk_rename' %}?return_url={{ device.get_absolute_url }}" class="btn btn-warning btn-xs">
-=======
                                 {% if consoleports and perms.dcim.change_consoleport %}
                                     <button type="submit" name="_rename" formaction="{% url 'dcim:consoleport_bulk_rename' %}?return_url={{ device.get_absolute_url }}%23tab_consoleports" class="btn btn-warning btn-xs">
->>>>>>> cbd15540
                                         <span class="glyphicon glyphicon-pencil" aria-hidden="true"></span> Rename
                                     </button>
                                     <button type="submit" name="_edit" formaction="{% url 'dcim:consoleport_bulk_edit' %}?device={{ device.pk }}&return_url={{ device.get_absolute_url }}%23tab_consoleports" class="btn btn-warning btn-xs">
@@ -660,13 +635,8 @@
                                         <span class="glyphicon glyphicon-resize-full" aria-hidden="true"></span> Disconnect
                                     </button>
                                 {% endif %}
-<<<<<<< HEAD
-                                {% if perms.dcim.delete_consoleport %}
-                                    <button type="submit" name="_delete" formaction="{% url 'dcim:consoleport_bulk_delete' %}?return_url={{ device.get_absolute_url }}" class="btn btn-danger btn-xs">
-=======
                                 {% if consoleports and perms.dcim.delete_consoleport %}
                                     <button type="submit" name="_delete" formaction="{% url 'dcim:consoleport_bulk_delete' %}?return_url={{ device.get_absolute_url }}%23tab_consoleports" class="btn btn-danger btn-xs">
->>>>>>> cbd15540
                                         <span class="glyphicon glyphicon-trash" aria-hidden="true"></span> Delete
                                     </button>
                                 {% endif %}
@@ -696,13 +666,8 @@
                             </div>
                             {% include 'responsive_table.html' with table=consoleserverport_table %}
                             <div class="panel-footer noprint">
-<<<<<<< HEAD
-                                {% if perms.dcim.change_consoleport %}
-                                    <button type="submit" name="_rename" formaction="{% url 'dcim:consoleserverport_bulk_rename' %}?return_url={{ device.get_absolute_url }}" class="btn btn-warning btn-xs">
-=======
-                                {% if consoleserverports and perms.dcim.change_consoleport %}
+                                {% if consoleserverports and perms.dcim.change_consoleserverport %}
                                     <button type="submit" name="_rename" formaction="{% url 'dcim:consoleserverport_bulk_rename' %}?return_url={{ device.get_absolute_url }}%23tab_consoleserverports" class="btn btn-warning btn-xs">
->>>>>>> cbd15540
                                         <span class="glyphicon glyphicon-pencil" aria-hidden="true"></span> Rename
                                     </button>
                                     <button type="submit" name="_edit" formaction="{% url 'dcim:consoleserverport_bulk_edit' %}?device={{ device.pk }}&return_url={{ device.get_absolute_url }}%23tab_consoleserverports" class="btn btn-warning btn-xs">
@@ -712,13 +677,8 @@
                                         <span class="glyphicon glyphicon-resize-full" aria-hidden="true"></span> Disconnect
                                     </button>
                                 {% endif %}
-<<<<<<< HEAD
-                                {% if perms.dcim.delete_consoleserverport %}
-                                    <button type="submit" formaction="{% url 'dcim:consoleserverport_bulk_delete' %}?return_url={{ device.get_absolute_url }}" class="btn btn-danger btn-xs">
-=======
                                 {% if consoleserverports and perms.dcim.delete_consoleserverport %}
                                     <button type="submit" formaction="{% url 'dcim:consoleserverport_bulk_delete' %}?return_url={{ device.get_absolute_url }}%23tab_consoleserverports" class="btn btn-danger btn-xs">
->>>>>>> cbd15540
                                         <span class="glyphicon glyphicon-trash" aria-hidden="true"></span> Delete
                                     </button>
                                 {% endif %}
@@ -748,13 +708,8 @@
                             </div>
                             {% include 'responsive_table.html' with table=powerport_table %}
                             <div class="panel-footer noprint">
-<<<<<<< HEAD
-                                {% if perms.dcim.change_powerport %}
-                                    <button type="submit" name="_rename" formaction="{% url 'dcim:powerport_bulk_rename' %}?return_url={{ device.get_absolute_url }}" class="btn btn-warning btn-xs">
-=======
                                 {% if powerports and perms.dcim.change_powerport %}
                                     <button type="submit" name="_rename" formaction="{% url 'dcim:powerport_bulk_rename' %}?return_url={{ device.get_absolute_url }}%23tab_powerports" class="btn btn-warning btn-xs">
->>>>>>> cbd15540
                                         <span class="glyphicon glyphicon-pencil" aria-hidden="true"></span> Rename
                                     </button>
                                     <button type="submit" name="_edit" formaction="{% url 'dcim:powerport_bulk_edit' %}?device={{ device.pk }}&return_url={{ device.get_absolute_url }}%23tab_powerports" class="btn btn-warning btn-xs">
@@ -764,13 +719,8 @@
                                         <span class="glyphicon glyphicon-resize-full" aria-hidden="true"></span> Disconnect
                                     </button>
                                 {% endif %}
-<<<<<<< HEAD
-                                {% if perms.dcim.delete_powerport %}
-                                    <button type="submit" name="_delete" formaction="{% url 'dcim:powerport_bulk_delete' %}?return_url={{ device.get_absolute_url }}" class="btn btn-danger btn-xs">
-=======
                                 {% if powerports and perms.dcim.delete_powerport %}
                                     <button type="submit" name="_delete" formaction="{% url 'dcim:powerport_bulk_delete' %}?return_url={{ device.get_absolute_url }}%23tab_powerports" class="btn btn-danger btn-xs">
->>>>>>> cbd15540
                                         <span class="glyphicon glyphicon-trash" aria-hidden="true"></span> Delete
                                     </button>
                                 {% endif %}
@@ -799,13 +749,8 @@
                             </div>
                             {% include 'responsive_table.html' with table=poweroutlet_table %}
                             <div class="panel-footer noprint">
-<<<<<<< HEAD
-                                {% if perms.dcim.change_powerport %}
-                                    <button type="submit" name="_rename" formaction="{% url 'dcim:poweroutlet_bulk_rename' %}?return_url={{ device.get_absolute_url }}" class="btn btn-warning btn-xs">
-=======
                                 {% if poweroutlets and perms.dcim.change_powerport %}
                                     <button type="submit" name="_rename" formaction="{% url 'dcim:poweroutlet_bulk_rename' %}?return_url={{ device.get_absolute_url }}%23tab_poweroutlets" class="btn btn-warning btn-xs">
->>>>>>> cbd15540
                                         <span class="glyphicon glyphicon-pencil" aria-hidden="true"></span> Rename
                                     </button>
                                     <button type="submit" name="_edit" formaction="{% url 'dcim:poweroutlet_bulk_edit' %}?device={{ device.pk }}&return_url={{ device.get_absolute_url }}%23tab_poweroutlets" class="btn btn-warning btn-xs">
@@ -815,13 +760,8 @@
                                         <span class="glyphicon glyphicon-resize-full" aria-hidden="true"></span> Disconnect
                                     </button>
                                 {% endif %}
-<<<<<<< HEAD
-                                {% if perms.dcim.delete_poweroutlet %}
-                                    <button type="submit" formaction="{% url 'dcim:poweroutlet_bulk_delete' %}?return_url={{ device.get_absolute_url }}" class="btn btn-danger btn-xs">
-=======
                                 {% if poweroutlets and perms.dcim.delete_poweroutlet %}
                                     <button type="submit" formaction="{% url 'dcim:poweroutlet_bulk_delete' %}?return_url={{ device.get_absolute_url }}%23tab_poweroutlets" class="btn btn-danger btn-xs">
->>>>>>> cbd15540
                                         <span class="glyphicon glyphicon-trash" aria-hidden="true"></span> Delete
                                     </button>
                                 {% endif %}
@@ -851,15 +791,6 @@
                             </div>
                             {% include 'responsive_table.html' with table=devicebay_table %}
                             <div class="panel-footer noprint">
-<<<<<<< HEAD
-                                {% if perms.dcim.change_devicebay %}
-                                    <button type="submit" name="_rename" formaction="{% url 'dcim:devicebay_bulk_rename' %}?return_url={{ device.get_absolute_url }}" class="btn btn-warning btn-xs">
-                                        <span class="glyphicon glyphicon-pencil" aria-hidden="true"></span> Rename
-                                    </button>
-                                {% endif %}
-                                {% if perms.dcim.delete_devicebay %}
-                                    <button type="submit" formaction="{% url 'dcim:devicebay_bulk_delete' %}?return_url={{ device.get_absolute_url }}" class="btn btn-danger btn-xs">
-=======
                                 {% if devicebays and perms.dcim.change_devicebay %}
                                     <button type="submit" name="_rename" formaction="{% url 'dcim:devicebay_bulk_rename' %}?return_url={{ device.get_absolute_url }}%23tab_devicebays" class="btn btn-warning btn-xs">
                                         <span class="glyphicon glyphicon-pencil" aria-hidden="true"></span> Rename
@@ -867,7 +798,6 @@
                                 {% endif %}
                                 {% if devicebays and perms.dcim.delete_devicebay %}
                                     <button type="submit" formaction="{% url 'dcim:devicebay_bulk_delete' %}?return_url={{ device.get_absolute_url }}%23tab_devicebays" class="btn btn-danger btn-xs">
->>>>>>> cbd15540
                                         <span class="glyphicon glyphicon-trash" aria-hidden="true"></span> Delete selected
                                     </button>
                                 {% endif %}
