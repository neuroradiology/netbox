{% extends 'generic/object_edit.html' %}
{% load static %}
{% load form_helpers %}

{% block title %}{{ obj.circuit.provider }} {{ obj.circuit }} - Side {{ form.term_side.value }}{% endblock %}

{% block form %}
<<<<<<< HEAD
  <div class="card">
      <h5 class="card-header">Location</h5>
      <div class="card-body">
=======
  <div class="panel panel-default">
      <div class="panel-heading"><strong>Termination</strong></div>
      <div class="panel-body">
>>>>>>> e3f50625
          <div class="form-group">
              <label class="col-md-3 control-label">Provider</label>
              <div class="col-md-9">
                  <p class="form-control-static">{{ obj.circuit.provider }}</p>
              </div>
          </div>
          <div class="form-group">
              <label class="col-md-3 control-label">Circuit</label>
              <div class="col-md-9">
                  <p class="form-control-static">{{ obj.circuit.cid }}</p>
              </div>
          </div>
          <div class="form-group">
              <label class="col-md-3 control-label">Termination</label>
              <div class="col-md-9">
                  <p class="form-control-static">{{ form.term_side.value }}</p>
              </div>
          </div>
          {% render_field form.mark_connected %}
          {% with providernetwork_tab_active=form.initial.provider_network %}
              <ul class="nav nav-tabs" role="tablist">
                  <li role="presentation"{% if not providernetwork_tab_active %} class="active"{% endif %}><a href="#site" role="tab" data-toggle="tab">Site</a></li>
                  <li role="presentation"{% if providernetwork_tab_active %} class="active"{% endif %}><a href="#providernetwork" role="tab" data-toggle="tab">Provider Network</a></li>
              </ul>
              <div class="tab-content">
                  <div class="tab-pane{% if not providernetwork_tab_active %} active{% endif %}" id="site">
                      {% render_field form.region %}
                      {% render_field form.site_group %}
                      {% render_field form.site %}
                  </div>
                  <div class="tab-pane{% if providernetwork_tab_active %} active{% endif %}" id="providernetwork">
                      {% render_field form.provider_network %}
                  </div>
              </div>
          {% endwith %}
      </div>
  </div>
  <div class="card">
      <h5 class="card-header">Termination Details</h5>
      <div class="card-body">
          {% render_field form.port_speed %}
          {% render_field form.upstream_speed %}
          {% render_field form.xconnect_id %}
          {% render_field form.pp_info %}
          {% render_field form.description %}
      </div>
  </div>
{% endblock %}<|MERGE_RESOLUTION|>--- conflicted
+++ resolved
@@ -5,15 +5,9 @@
 {% block title %}{{ obj.circuit.provider }} {{ obj.circuit }} - Side {{ form.term_side.value }}{% endblock %}
 
 {% block form %}
-<<<<<<< HEAD
   <div class="card">
-      <h5 class="card-header">Location</h5>
+      <h5 class="card-header">Termination</h5>
       <div class="card-body">
-=======
-  <div class="panel panel-default">
-      <div class="panel-heading"><strong>Termination</strong></div>
-      <div class="panel-body">
->>>>>>> e3f50625
           <div class="form-group">
               <label class="col-md-3 control-label">Provider</label>
               <div class="col-md-9">
