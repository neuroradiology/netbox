{% load django_tables2 %}
<<<<<<< HEAD
{% load form_helpers %}
<table{% if table.attrs %} {{ table.attrs.as_html }}{% endif %}>
=======
<table{% if table.attrs %} {{ table.attrs.as_html }}{% endif %} hx-disinherit="hx-target hx-select hx-swap">
>>>>>>> 379fe7c1
  {% if table.show_header %}
    <thead
        hx-target="closest .htmx-container"
        {% if not table.embedded %} hx-push-url="true"{% endif %}
    >
      <tr>
        {% for column in table.columns %}
<<<<<<< HEAD
          <th {{ column.attrs.th.as_html }}>
            {% if column.is_ordered %}
              <div class="float-end">
                <a href="#"
                   hx-get="{{ table.htmx_url }}{% querystring table.prefixed_order_by_field='' %}"
                   hx-target="closest .htmx-container"
                   {% if not table.embedded %}hx-push-url="true"{% endif %}
                   class="text-danger"
                ><i class="mdi mdi-close"></i></a>
              </div>
            {% endif %}
            {% if table.filterset_form %}
              {% include 'inc/table_header_filter_dropdown.html' with form_field=table.filterset_form|get_filter_field:column.name %}
            {% endif %}
            {% if column.orderable %}
              <a href="#"
                hx-get="{{ table.htmx_url }}{% querystring table.prefixed_order_by_field=column.order_by_alias.next %}"
                hx-target="closest .htmx-container"
                {% if not table.embedded %}hx-push-url="true"{% endif %}
=======
          {% if column.orderable %}
            <th {{ column.attrs.th.as_html }}>
              {% if column.is_ordered %}
                <div class="float-end">
                  <a href="#"
                     hx-get="{{ table.htmx_url }}{% querystring table.prefixed_order_by_field='' %}"
                     class="text-danger"
                  ><i class="mdi mdi-close"></i></a>
                </div>
              {% endif %}
              <a href="#"
                 hx-get="{{ table.htmx_url }}{% querystring table.prefixed_order_by_field=column.order_by_alias.next %}"
>>>>>>> 379fe7c1
              >{{ column.header }}</a>
            {% else %}
              {{ column.header }}
            {% endif %}
          </th>
        {% endfor %}
      </tr>
    </thead>
  {% endif %}
  <tbody>
    {% for row in table.page.object_list|default:table.rows %}
      <tr {{ row.attrs.as_html }}>
        {% for column, cell in row.items %}
          <td {{ column.attrs.td.as_html }}>{{ cell }}</td>
        {% endfor %}
      </tr>
    {% empty %}
      {% if table.empty_text %}
        <tr>
          <td colspan="{{ table.columns|length }}" class="text-center text-muted">&mdash; {{ table.empty_text }} &mdash;</td>
        </tr>
      {% endif %}
    {% endfor %}
  </tbody>
  {% if table.has_footer %}
    <tfoot>
      <tr>
        {% for column in table.columns %}
          <td>{{ column.footer }}</td>
        {% endfor %}
      </tr>
    </tfoot>
  {% endif %}
</table><|MERGE_RESOLUTION|>--- conflicted
+++ resolved
@@ -1,10 +1,6 @@
 {% load django_tables2 %}
-<<<<<<< HEAD
 {% load form_helpers %}
-<table{% if table.attrs %} {{ table.attrs.as_html }}{% endif %}>
-=======
 <table{% if table.attrs %} {{ table.attrs.as_html }}{% endif %} hx-disinherit="hx-target hx-select hx-swap">
->>>>>>> 379fe7c1
   {% if table.show_header %}
     <thead
         hx-target="closest .htmx-container"
@@ -12,27 +8,6 @@
     >
       <tr>
         {% for column in table.columns %}
-<<<<<<< HEAD
-          <th {{ column.attrs.th.as_html }}>
-            {% if column.is_ordered %}
-              <div class="float-end">
-                <a href="#"
-                   hx-get="{{ table.htmx_url }}{% querystring table.prefixed_order_by_field='' %}"
-                   hx-target="closest .htmx-container"
-                   {% if not table.embedded %}hx-push-url="true"{% endif %}
-                   class="text-danger"
-                ><i class="mdi mdi-close"></i></a>
-              </div>
-            {% endif %}
-            {% if table.filterset_form %}
-              {% include 'inc/table_header_filter_dropdown.html' with form_field=table.filterset_form|get_filter_field:column.name %}
-            {% endif %}
-            {% if column.orderable %}
-              <a href="#"
-                hx-get="{{ table.htmx_url }}{% querystring table.prefixed_order_by_field=column.order_by_alias.next %}"
-                hx-target="closest .htmx-container"
-                {% if not table.embedded %}hx-push-url="true"{% endif %}
-=======
           {% if column.orderable %}
             <th {{ column.attrs.th.as_html }}>
               {% if column.is_ordered %}
@@ -40,17 +15,21 @@
                   <a href="#"
                      hx-get="{{ table.htmx_url }}{% querystring table.prefixed_order_by_field='' %}"
                      class="text-danger"
+                     {% if not table.embedded %}hx-push-url="true"{% endif %}
                   ><i class="mdi mdi-close"></i></a>
                 </div>
               {% endif %}
+              {% if table.filterset_form %}
+                {% include 'inc/table_header_filter_dropdown.html' with form_field=table.filterset_form|get_filter_field:column.name %}
+              {% endif %}
               <a href="#"
-                 hx-get="{{ table.htmx_url }}{% querystring table.prefixed_order_by_field=column.order_by_alias.next %}"
->>>>>>> 379fe7c1
+                hx-get="{{ table.htmx_url }}{% querystring table.prefixed_order_by_field=column.order_by_alias.next %}"
+                {% if not table.embedded %}hx-push-url="true"{% endif %}
               >{{ column.header }}</a>
-            {% else %}
-              {{ column.header }}
-            {% endif %}
-          </th>
+            </th>
+          {% else %}
+            <th {{ column.attrs.th.as_html }}>{{ column.header }}</th>
+          {% endif %}
         {% endfor %}
       </tr>
     </thead>
