{% load static %}
{% load helpers %}
<nav class="navbar navbar-default navbar-fixed-top navbar-expand-lg navbar-light bg-light">
    <div class="container-fluid">
        <a class="navbar-brand" href="{% url 'home' %}">
            <img src="{% static 'img/netbox_logo.svg' %}" height="30" />
        </a>
        <button class="navbar-toggler" type="button" data-bs-toggle="collapse" data-bs-target="#navbar" aria-controls="navbar" aria-expanded="false" aria-label="Toggle navigation">
            <span class="navbar-toggler-icon"></span>
        </button>
        
            {% if request.user.is_authenticated or not settings.LOGIN_REQUIRED %}
            <ul class="navbar-nav me-auto mb-2 mb-lg-0">
                <li class="nav-item dropdown">
                    <a a class="nav-link dropdown-toggle" href="#" id="organization" role="button" data-bs-toggle="dropdown" aria-expanded="false">Organization</a>
                    <ul class="dropdown-menu" aria-labelledby="organization">
                        <li class="dropdown-header">Sites</li>
                        
                        <li class="dropdown-item dropdown-item-btns {% if not perms.dcim.view_site %}disabled{% endif %}">
                            <a class="text-decoration-none" href="{% url 'dcim:site_list' %}">
                                Sites
                            </a>
                            {% if perms.dcim.add_site %}
                                <div class="btn-group btn-group-sm float-end" role="group">
                                    <a href="{% url 'dcim:site_add' %}" class="btn btn-sm btn-success" title="Add" role="button">
                                        <i class="bi-plus fs-6"></i>
                                    </a>
                                    <a href="{% url 'dcim:site_import' %}" class="btn btn-sm btn-info" title="Import" role="button">
                                        <i class="bi-download fs-6"></i>
                                    </a>
                                </div>
                                {% endif %}
                        </li>

                        <li class="dropdown-item dropdown-item-btns {% if not perms.dcim.view_region %}disabled{% endif %}">
                            <a class="text-decoration-none" href="{% url 'dcim:region_list' %}">Regions</a>
                            {% if perms.dcim.add_region %}
                                <div class="btn-group btn-group-sm float-end">
                                    <a href="{% url 'dcim:region_add' %}" class="btn btn-sm btn-success" title="Add">
                                        <i class="bi-plus fs-6"></i>
                                    </a>
                                    <a href="{% url 'dcim:region_import' %}" class="btn btn-sm btn-info" title="Import">
                                        <i class="bi-download fs-6"></i>
                                    </a>
                                </div>
                            {% endif %}
                        </li>
<<<<<<< HEAD

                        <li><hr class="dropdown-divider"></li>
                        
=======
                        <li{% if not perms.dcim.view_sitegroup %} class="disabled"{% endif %}>
                            {% if perms.dcim.add_sitegroup %}
                                <div class="buttons pull-right">
                                    <a href="{% url 'dcim:sitegroup_add' %}" class="btn btn-xs btn-success" title="Add"><i class="mdi mdi-plus-thick"></i></a>
                                    <a href="{% url 'dcim:sitegroup_import' %}" class="btn btn-xs btn-info" title="Import"><i class="mdi mdi-database-import-outline"></i></a>
                                </div>
                            {% endif %}
                            <a href="{% url 'dcim:sitegroup_list' %}">Site Groups</a>
                        </li>
                        <li class="divider"></li>
>>>>>>> 9a68a61a
                        <li class="dropdown-header">Racks</li>
                        <li class="dropdown-item dropdown-item-btns {% if not perms.dcim.view_rack %}disabled{% endif %}">
                            <a class="text-decoration-none" href="{% url 'dcim:rack_list' %}">Racks</a>
                            {% if perms.dcim.add_rack %}
                                <div class="btn-group btn-group-sm float-end">
                                    <a href="{% url 'dcim:rack_add' %}" class="btn btn-sm btn-success" title="Add">
                                        <i class="bi-plus fs-6"></i>
                                    </a>
                                    <a href="{% url 'dcim:rack_import' %}" class="btn btn-sm btn-info" title="Import">
                                        <i class="bi-download fs-6"></i>
                                    </a>
                                </div>
                            {% endif %}
                            
                        </li>
<<<<<<< HEAD
                        <li class="dropdown-item dropdown-item-btns {% if not perms.dcim.view_rackgroup %}disabled{% endif %}">
                            <a class="text-decoration-none" href="{% url 'dcim:rackgroup_list' %}">Rack Groups</a>
                            {% if perms.dcim.add_rackgroup %}
                                <div class="btn-group btn-group-sm float-end">
                                    <a href="{% url 'dcim:rackgroup_add' %}" class="btn btn-sm btn-success" title="Add">
                                        <i class="bi-plus fs-6"></i>
                                    </a>
                                    <a href="{% url 'dcim:rackgroup_import' %}" class="btn btn-sm btn-info" title="Import">
                                        <i class="bi-download fs-6"></i>
                                    </a>
                                </div>
                            {% endif %}
=======
                        <li{% if not perms.dcim.view_location %} class="disabled"{% endif %}>
                            {% if perms.dcim.add_location %}
                                <div class="buttons pull-right">
                                    <a href="{% url 'dcim:location_add' %}" class="btn btn-xs btn-success" title="Add"><i class="mdi mdi-plus-thick"></i></a>
                                    <a href="{% url 'dcim:location_import' %}" class="btn btn-xs btn-info" title="Import"><i class="mdi mdi-database-import-outline"></i></a>
                                </div>
                            {% endif %}
                            <a href="{% url 'dcim:location_list' %}">Locations</a>
>>>>>>> 9a68a61a
                        </li>
                        <li class="dropdown-item dropdown-item-btns {% if not perms.dcim.view_rackrole %}disabled{% endif %}">
                            <a class="text-decoration-none" href="{% url 'dcim:rackrole_list' %}">Rack Roles</a>
                            {% if perms.dcim.add_rackrole %}
                                <div class="btn-group btn-group-sm float-end">
                                    <a href="{% url 'dcim:rackrole_add' %}" class="btn btn-sm btn-success" title="Add">
                                        <i class="bi-plus fs-6"></i>
                                    </a>
                                    <a href="{% url 'dcim:rackrole_import' %}" class="btn btn-sm btn-info" title="Import">
                                        <i class="bi-download fs-6"></i>
                                    </a>
                                </div>
                            {% endif %}
                        </li>
                        <li class="dropdown-item dropdown-item-btns {% if not perms.dcim.view_rackreservation %}disabled{% endif %}">
                            <a class="text-decoration-none" href="{% url 'dcim:rackreservation_list' %}">Reservations</a>
                            {% if perms.dcim.add_rackreservation %}
                                <div class="btn-group btn-group-sm float-end">
                                    <a href="{% url 'dcim:rackreservation_add' %}" class="btn btn-sm btn-success" title="Add">
                                        <i class="bi-plus fs-6"></i>
                                    </a>
                                    <a href="{% url 'dcim:rackreservation_import' %}" class="btn btn-sm btn-info" title="Import">
                                        <i class="bi-download fs-6"></i>
                                    </a>
                                </div>
                            {% endif %}
                        </li>
                        <li class="dropdown-item dropdown-item-btns {% if not perms.dcim.view_rack %}disabled{% endif %}">
                            <a class="text-decoration-none" href="{% url 'dcim:rack_elevation_list' %}">Elevations</a>
                        </li>
                        
                        <li><hr class="dropdown-divider"></li>
                        
                        <li class="dropdown-header">Tenancy</li>
                        <li class="dropdown-item dropdown-item-btns {% if not perms.tenancy.view_tenant %}disabled{% endif %}">
                            <a class="text-decoration-none" href="{% url 'tenancy:tenant_list' %}">Tenants</a>
                            {% if perms.tenancy.add_tenant %}
                                <div class="btn-group btn-group-sm float-end">
                                    <a href="{% url 'tenancy:tenant_add' %}" class="btn btn-sm btn-success" title="Add">
                                        <i class="bi-plus fs-6"></i>
                                    </a>
                                    <a href="{% url 'tenancy:tenant_import' %}" class="btn btn-sm btn-info" title="Import">
                                        <i class="bi-download fs-6"></i>
                                    </a>
                                </div>
                            {% endif %}
                        </li>
                        <li class="dropdown-item dropdown-item-btns {% if not perms.tenancy.view_tenantgroup %}disabled{% endif %}">
                            <a class="text-decoration-none" href="{% url 'tenancy:tenantgroup_list' %}">Tenant Groups</a>
                            {% if perms.tenancy.add_tenantgroup %}
                                <div class="btn-group btn-group-sm float-end">
                                    <a href="{% url 'tenancy:tenantgroup_add' %}" class="btn btn-sm btn-success" title="Add">
                                        <i class="bi-plus fs-6"></i>
                                    </a>
                                    <a href="{% url 'tenancy:tenantgroup_import' %}" class="btn btn-sm btn-info" title="Import">
                                        <i class="bi-download fs-6"></i>
                                    </a>
                                </div>
                            {% endif %}
                            
                        </li>
                        <li><hr class="dropdown-divider"></li>
                        
                        <li class="dropdown-header">Tags</li>
                        <li class="dropdown-item dropdown-item-btns {% if not perms.extras.view_tag %}disabled{% endif %}">
                            <a class="text-decoration-none" href="{% url 'extras:tag_list' %}">Tags</a>
                            {% if perms.extras.add_tag %}
                                <div class="btn-group btn-group-sm float-end">
                                    <a href="{% url 'extras:tag_add' %}" class="btn btn-sm btn-success" title="Add">
                                        <i class="bi-plus fs-6"></i>
                                    </a>
                                    <a href="{% url 'extras:tag_import' %}" class="btn btn-sm btn-info" title="Import">
                                        <i class="bi-download fs-6"></i>
                                    </a>
                                </div>
                            {% endif %}
                        </li>
                    </ul>
                </li>
                <li class="nav-item dropdown">
                    <a a class="nav-link dropdown-toggle" href="#" id="devices" role="button" data-bs-toggle="dropdown" aria-expanded="false">Devices</a>
                    <ul class="dropdown-menu">
                        <li class="dropdown-header">Devices</li>
                        <li class="dropdown-item {% if not perms.dcim.view_device %}disabled{% endif %}">
                            {% if perms.dcim.add_device %}
                                <div class="buttons pull-right">
                                    <a href="{% url 'dcim:device_add' %}" class="btn btn-xs btn-success" title="Add"><i class="mdi mdi-plus-thick"></i></a>
                                    <a href="{% url 'dcim:device_import' %}" class="btn btn-xs btn-info" title="Import"><i class="mdi mdi-database-import-outline"></i></a>
                                </div>
                            {% endif %}
                            <a href="{% url 'dcim:device_list' %}">Devices</a>
                        </li>
                        <li{% if not perms.dcim.view_devicerole %} class="disabled"{% endif %}>
                            {% if perms.dcim.add_devicerole %}
                                <div class="buttons pull-right">
                                    <a href="{% url 'dcim:devicerole_add' %}" class="btn btn-xs btn-success" title="Add"><i class="mdi mdi-plus-thick"></i></a>
                                    <a href="{% url 'dcim:devicerole_import' %}" class="btn btn-xs btn-info" title="Import"><i class="mdi mdi-database-import-outline"></i></a>
                                </div>
                            {% endif %}
                            <a href="{% url 'dcim:devicerole_list' %}">Device Roles</a>
                        </li>
                        <li{% if not perms.dcim.view_platform %} class="disabled"{% endif %}>
                            {% if perms.dcim.add_platform %}
                                <div class="buttons pull-right">
                                    <a href="{% url 'dcim:platform_add' %}" class="btn btn-xs btn-success" title="Add"><i class="mdi mdi-plus-thick"></i></a>
                                    <a href="{% url 'dcim:platform_import' %}" class="btn btn-xs btn-info" title="Import"><i class="mdi mdi-database-import-outline"></i></a>
                                </div>
                            {% endif %}
                            <a href="{% url 'dcim:platform_list' %}">Platforms</a>
                        </li>
                        <li{% if not perms.dcim.view_virtualchassis %} class="disabled"{% endif %}>
                            {% if perms.dcim.add_virtualchassis %}
                                <div class="buttons pull-right">
                                    <a href="{% url 'dcim:virtualchassis_add' %}" class="btn btn-xs btn-success" title="Add"><i class="mdi mdi-plus-thick"></i></a>
                                    <a href="{% url 'dcim:virtualchassis_import' %}" class="btn btn-xs btn-info" title="Import"><i class="mdi mdi-database-import-outline"></i></a>
                                </div>
                            {% endif %}
                            <a href="{% url 'dcim:virtualchassis_list' %}">Virtual Chassis</a>
                        </li>
                        <li class="divider"></li>
                        <li class="dropdown-header">Device Types</li>
                        <li{% if not perms.dcim.view_devicetype %} class="disabled"{% endif %}>
                            {% if perms.dcim.add_devicetype %}
                                <div class="buttons pull-right">
                                    <a href="{% url 'dcim:devicetype_add' %}" class="btn btn-xs btn-success" title="Add"><i class="mdi mdi-plus-thick"></i></a>
                                    <a href="{% url 'dcim:devicetype_import' %}" class="btn btn-xs btn-info" title="Import"><i class="mdi mdi-database-import-outline"></i></a>
                                </div>
                            {% endif %}
                            <a href="{% url 'dcim:devicetype_list' %}">Device Types</a>
                        </li>
                        <li{% if not perms.dcim.view_manufacturer %} class="disabled"{% endif %}>
                            {% if perms.dcim.add_manufacturer %}
                                <div class="buttons pull-right">
                                    <a href="{% url 'dcim:manufacturer_add' %}" class="btn btn-xs btn-success" title="Add"><i class="mdi mdi-plus-thick"></i></a>
                                    <a href="{% url 'dcim:manufacturer_import' %}" class="btn btn-xs btn-info" title="Import"><i class="mdi mdi-database-import-outline"></i></a>
                                </div>
                            {% endif %}
                            <a href="{% url 'dcim:manufacturer_list' %}">Manufacturers</a>
                        </li>
                        <li class="divider"></li>
                        <li class="dropdown-header">Connections</li>
                        <li{% if not perms.dcim.view_cable %} class="disabled"{% endif %}>
                            {% if perms.dcim.add_cable %}
                                <div class="buttons pull-right">
                                    <a href="{% url 'dcim:cable_import' %}" class="btn btn-xs btn-info" title="Import"><i class="mdi mdi-database-import-outline"></i></a>
                                </div>
                            {% endif %}
                            <a href="{% url 'dcim:cable_list' %}">Cables</a>
                        </li>
                        <li{% if not perms.dcim.view_consoleport or not perms.dcim.view_consoleserverport %} class="disabled"{% endif %}>
                            <a href="{% url 'dcim:console_connections_list' %}">Console Connections</a>
                        </li>
                        <li{% if not perms.dcim.view_powerport or not perms.dcim.view_poweroutlet %} class="disabled"{% endif %}>
                            <a href="{% url 'dcim:power_connections_list' %}">Power Connections</a>
                        </li>
                        <li{% if not perms.dcim.view_interface %} class="disabled"{% endif %}>
                            <a href="{% url 'dcim:interface_connections_list' %}">Interface Connections</a>
                        </li>
                        <li class="divider"></li>
                        <li class="dropdown-header">Device Components</li>
                        <li{% if not perms.dcim.view_interface %} class="disabled"{% endif %}>
                            {% if perms.dcim.add_interface %}
                                <div class="buttons pull-right">
                                    <a href="{% url 'dcim:interface_import' %}" class="btn btn-xs btn-info" title="Import"><i class="mdi mdi-database-import-outline"></i></a>
                                </div>
                            {% endif %}
                            <a href="{% url 'dcim:interface_list' %}">Interfaces</a>
                        </li>
                        <li{% if not perms.dcim.view_frontport %} class="disabled"{% endif %}>
                            {% if perms.dcim.add_frontport %}
                                <div class="buttons pull-right">
                                    <a href="{% url 'dcim:frontport_import' %}" class="btn btn-xs btn-info" title="Import"><i class="mdi mdi-database-import-outline"></i></a>
                                </div>
                            {% endif %}
                            <a href="{% url 'dcim:frontport_list' %}">Front Ports</a>
                        </li>
                        <li{% if not perms.dcim.view_rearport %} class="disabled"{% endif %}>
                            {% if perms.dcim.add_rearport %}
                                <div class="buttons pull-right">
                                    <a href="{% url 'dcim:rearport_import' %}" class="btn btn-xs btn-info" title="Import"><i class="mdi mdi-database-import-outline"></i></a>
                                </div>
                            {% endif %}
                            <a href="{% url 'dcim:rearport_list' %}">Rear Ports</a>
                        </li>
                        <li{% if not perms.dcim.view_consoleport %} class="disabled"{% endif %}>
                            {% if perms.dcim.add_consoleport %}
                                <div class="buttons pull-right">
                                    <a href="{% url 'dcim:consoleport_import' %}" class="btn btn-xs btn-info" title="Import"><i class="mdi mdi-database-import-outline"></i></a>
                                </div>
                            {% endif %}
                            <a href="{% url 'dcim:consoleport_list' %}">Console Ports</a>
                        </li>
                        <li{% if not perms.dcim.view_consoleserverport %} class="disabled"{% endif %}>
                            {% if perms.dcim.add_consoleserverport %}
                                <div class="buttons pull-right">
                                    <a href="{% url 'dcim:consoleserverport_import' %}" class="btn btn-xs btn-info" title="Import"><i class="mdi mdi-database-import-outline"></i></a>
                                </div>
                            {% endif %}
                            <a href="{% url 'dcim:consoleserverport_list' %}">Console Server Ports</a>
                        </li>
                        <li{% if not perms.dcim.view_powerport %} class="disabled"{% endif %}>
                            {% if perms.dcim.add_powerport %}
                                <div class="buttons pull-right">
                                    <a href="{% url 'dcim:powerport_import' %}" class="btn btn-xs btn-info" title="Import"><i class="mdi mdi-database-import-outline"></i></a>
                                </div>
                            {% endif %}
                            <a href="{% url 'dcim:powerport_list' %}">Power Ports</a>
                        </li>
                        <li{% if not perms.dcim.view_poweroutlet %} class="disabled"{% endif %}>
                            {% if perms.dcim.add_poweroutlet %}
                                <div class="buttons pull-right">
                                    <a href="{% url 'dcim:poweroutlet_import' %}" class="btn btn-xs btn-info" title="Import"><i class="mdi mdi-database-import-outline"></i></a>
                                </div>
                            {% endif %}
                            <a href="{% url 'dcim:poweroutlet_list' %}">Power Outlets</a>
                        </li>
                        <li{% if not perms.dcim.view_devicebay %} class="disabled"{% endif %}>
                            {% if perms.dcim.add_devicebay %}
                                <div class="buttons pull-right">
                                    <a href="{% url 'dcim:devicebay_import' %}" class="btn btn-xs btn-info" title="Import"><i class="mdi mdi-database-import-outline"></i></a>
                                </div>
                            {% endif %}
                            <a href="{% url 'dcim:devicebay_list' %}">Device Bays</a>
                        </li>
                        <li{% if not perms.dcim.view_inventoryitem %} class="disabled"{% endif %}>
                            {% if perms.dcim.add_inventoryitem %}
                                <div class="buttons pull-right">
                                    <a href="{% url 'dcim:inventoryitem_import' %}" class="btn btn-xs btn-info" title="Import"><i class="mdi mdi-database-import-outline"></i></a>
                                </div>
                            {% endif %}
                            <a href="{% url 'dcim:inventoryitem_list' %}">Inventory Items</a>
                        </li>
                    </ul>
                </li>
                <li class="dropdown">
                    <a a class="nav-link dropdown-toggle" href="#" id="ipam" role="button" data-bs-toggle="dropdown" aria-expanded="false">IPAM</a>
                    <ul class="dropdown-menu">
                        <li class="dropdown-header">IP Addresses</li>
                        <li{% if not perms.ipam.view_ipaddress %} class="disabled"{% endif %}>
                            {% if perms.ipam.add_ipaddress %}
                                <div class="buttons pull-right">
                                    <a href="{% url 'ipam:ipaddress_add' %}" class="btn btn-xs btn-success" title="Add"><i class="mdi mdi-plus-thick"></i></a>
                                    <a href="{% url 'ipam:ipaddress_import' %}" class="btn btn-xs btn-info" title="Import"><i class="mdi mdi-database-import-outline"></i></a>
                                </div>
                            {% endif %}
                            <a href="{% url 'ipam:ipaddress_list' %}">IP Addresses</a>
                        </li>
                        <li class="divider"></li>
                        <li class="dropdown-header">Prefixes</li>
                        <li{% if not perms.ipam.view_prefix %} class="disabled"{% endif %}>
                            {% if perms.ipam.add_prefix %}
                                <div class="buttons pull-right">
                                    <a href="{% url 'ipam:prefix_add' %}" class="btn btn-xs btn-success" title="Add"><i class="mdi mdi-plus-thick"></i></a>
                                    <a href="{% url 'ipam:prefix_import' %}" class="btn btn-xs btn-info" title="Import"><i class="mdi mdi-database-import-outline"></i></a>
                                </div>
                            {% endif %}
                            <a href="{% url 'ipam:prefix_list' %}">Prefixes</a>
                        </li>
                        <li{% if not perms.ipam.view_role %} class="disabled"{% endif %}>
                            {% if perms.ipam.add_role %}
                                <div class="buttons pull-right">
                                    <a href="{% url 'ipam:role_add' %}" class="btn btn-xs btn-success" title="Add"><i class="mdi mdi-plus-thick"></i></a>
                                    <a href="{% url 'ipam:role_import' %}" class="btn btn-xs btn-info" title="Import"><i class="mdi mdi-database-import-outline"></i></a>
                                </div>
                            {% endif %}
                            <a href="{% url 'ipam:role_list' %}">Prefix/VLAN Roles</a>
                        </li>
                        <li class="divider"></li>
                        <li class="dropdown-header">Aggregates</li>
                        <li{% if not perms.ipam.view_aggregate %} class="disabled"{% endif %}>
                            {% if perms.ipam.add_aggregate %}
                                <div class="buttons pull-right">
                                    <a href="{% url 'ipam:aggregate_add' %}" class="btn btn-xs btn-success" title="Add"><i class="mdi mdi-plus-thick"></i></a>
                                    <a href="{% url 'ipam:aggregate_import' %}" class="btn btn-xs btn-info" title="Import"><i class="mdi mdi-database-import-outline"></i></a>
                                </div>
                            {% endif %}
                            <a href="{% url 'ipam:aggregate_list' %}">Aggregates</a>
                        </li>
                        <li{% if not perms.ipam.view_rir %} class="disabled"{% endif %}>
                            {% if perms.ipam.add_rir %}
                                <div class="buttons pull-right">
                                    <a href="{% url 'ipam:rir_add' %}" class="btn btn-xs btn-success" title="Add"><i class="mdi mdi-plus-thick"></i></a>
                                    <a href="{% url 'ipam:rir_import' %}" class="btn btn-xs btn-info" title="Import"><i class="mdi mdi-database-import-outline"></i></a>
                                </div>
                            {% endif %}
                            <a href="{% url 'ipam:rir_list' %}">RIRs</a>
                        </li>
                        <li class="divider"></li>
                        <li class="dropdown-header">VRFs</li>
                        <li{% if not perms.ipam.view_vrf %} class="disabled"{% endif %}>
                            {% if perms.ipam.add_vrf %}
                                <div class="buttons pull-right">
                                    <a href="{% url 'ipam:vrf_add' %}" class="btn btn-xs btn-success" title="Add"><i class="mdi mdi-plus-thick"></i></a>
                                    <a href="{% url 'ipam:vrf_import' %}" class="btn btn-xs btn-info" title="Import"><i class="mdi mdi-database-import-outline"></i></a>
                                </div>
                            {% endif %}
                            <a href="{% url 'ipam:vrf_list' %}">VRFs</a>
                        </li>
                        <li{% if not perms.ipam.view_routetarget %} class="disabled"{% endif %}>
                            {% if perms.ipam.add_routetarget %}
                                <div class="buttons pull-right">
                                    <a href="{% url 'ipam:routetarget_add' %}" class="btn btn-xs btn-success" title="Add"><i class="mdi mdi-plus-thick"></i></a>
                                    <a href="{% url 'ipam:routetarget_import' %}" class="btn btn-xs btn-info" title="Import"><i class="mdi mdi-database-import-outline"></i></a>
                                </div>
                            {% endif %}
                            <a href="{% url 'ipam:routetarget_list' %}">Route Targets</a>
                        </li>
                        <li class="divider"></li>
                        <li class="dropdown-header">VLANs</li>
                        <li{% if not perms.ipam.view_vlan %} class="disabled"{% endif %}>
                            {% if perms.ipam.add_vlan %}
                                <div class="buttons pull-right">
                                    <a href="{% url 'ipam:vlan_add' %}" class="btn btn-xs btn-success" title="Add"><i class="mdi mdi-plus-thick"></i></a>
                                    <a href="{% url 'ipam:vlan_import' %}" class="btn btn-xs btn-info" title="Import"><i class="mdi mdi-database-import-outline"></i></a>
                                </div>
                            {% endif %}
                            <a href="{% url 'ipam:vlan_list' %}">VLANs</a>
                        </li>
                        <li{% if not perms.ipam.view_vlangroup %} class="disabled"{% endif %}>
                            {% if perms.ipam.add_vlangroup %}
                                <div class="buttons pull-right">
                                    <a href="{% url 'ipam:vlangroup_add' %}" class="btn btn-xs btn-success" title="Add"><i class="mdi mdi-plus-thick"></i></a>
                                    <a href="{% url 'ipam:vlangroup_import' %}" class="btn btn-xs btn-info" title="Import"><i class="mdi mdi-database-import-outline"></i></a>
                                </div>
                            {% endif %}
                            <a href="{% url 'ipam:vlangroup_list' %}">VLAN Groups</a>
                        </li>
                        <li class="divider"></li>
                        <li class="dropdown-header">Services</li>
                        <li{% if not perms.ipam.view_service %} class="disabled"{% endif %}>
                            {% if perms.ipam.add_service %}
                                <div class="buttons pull-right">
                                    <a href="{% url 'ipam:service_import' %}" class="btn btn-xs btn-info" title="Import"><i class="mdi mdi-database-import-outline"></i></a>
                                </div>
                            {% endif %}
                            <a href="{% url 'ipam:service_list' %}">Services</a>
                        </li>
                    </ul>
                </li>
                <li class="dropdown">
                    <a a class="nav-link dropdown-toggle" href="#" id="virtualization" role="button" data-bs-toggle="dropdown" aria-expanded="false">Virtualization</a>
                    <ul class="dropdown-menu">
                        <li class="dropdown-header">Virtual Machines</li>
                        <li{% if not perms.virtualization.view_virtualmachine %} class="disabled"{% endif %}>
                            {% if perms.virtualization.add_virtualmachine %}
                                <div class="buttons pull-right">
                                    <a href="{% url 'virtualization:virtualmachine_add' %}" class="btn btn-xs btn-success" title="Add"><i class="mdi mdi-plus-thick"></i></a>
                                    <a href="{% url 'virtualization:virtualmachine_import' %}" class="btn btn-xs btn-info" title="Import"><i class="mdi mdi-database-import-outline"></i></a>
                                </div>
                            {% endif %}
                            <a href="{% url 'virtualization:virtualmachine_list' %}">Virtual Machines</a>
                        </li>
                        <li{% if not perms.virtualization.view_vminterface%} class="disabled"{% endif %}>
                            {% if perms.virtualization.add_vminterface %}
                                <div class="buttons pull-right">
                                    <a href="{% url 'virtualization:vminterface_import' %}" class="btn btn-xs btn-info" title="Import"><i class="mdi mdi-database-import-outline"></i></a>
                                </div>
                            {% endif %}
                            <a href="{% url 'virtualization:vminterface_list' %}">Interfaces</a>
                        </li>
                        <li class="divider"></li>
                        <li class="dropdown-header">Clusters</li>
                        <li{% if not perms.virtualization.view_cluster %} class="disabled"{% endif %}>
                            {% if perms.virtualization.add_cluster %}
                                <div class="buttons pull-right">
                                    <a href="{% url 'virtualization:cluster_add' %}" class="btn btn-xs btn-success" title="Add"><i class="mdi mdi-plus-thick"></i></a>
                                    <a href="{% url 'virtualization:cluster_import' %}" class="btn btn-xs btn-info" title="Import"><i class="mdi mdi-database-import-outline"></i></a>
                                </div>
                            {% endif %}
                            <a href="{% url 'virtualization:cluster_list' %}">Clusters</a>
                        </li>
                        <li{% if not perms.virtualization.view_clustertype %} class="disabled"{% endif %}>
                            {% if perms.virtualization.add_clustertype %}
                                <div class="buttons pull-right">
                                    <a href="{% url 'virtualization:clustertype_add' %}" class="btn btn-xs btn-success" title="Add"><i class="mdi mdi-plus-thick"></i></a>
                                    <a href="{% url 'virtualization:clustertype_import' %}" class="btn btn-xs btn-info" title="Import"><i class="mdi mdi-database-import-outline"></i></a>
                                </div>
                            {% endif %}
                            <a href="{% url 'virtualization:clustertype_list' %}">Cluster Types</a>
                        </li>
                        <li{% if not perms.virtualization.view_clustergroup %} class="disabled"{% endif %}>
                            {% if perms.virtualization.add_clustergroup %}
                                <div class="buttons pull-right">
                                    <a href="{% url 'virtualization:clustergroup_add' %}" class="btn btn-xs btn-success" title="Add"><i class="mdi mdi-plus-thick"></i></a>
                                    <a href="{% url 'virtualization:clustergroup_import' %}" class="btn btn-xs btn-info" title="Import"><i class="mdi mdi-database-import-outline"></i></a>
                                </div>
                            {% endif %}
                            <a href="{% url 'virtualization:clustergroup_list' %}">Cluster Groups</a>
                        </li>
                    </ul>
                </li>
                <li class="dropdown">
                    <a a class="nav-link dropdown-toggle" href="#" id="circuits" role="button" data-bs-toggle="dropdown" aria-expanded="false">Circuits</a>
                    <ul class="dropdown-menu">
                        <li class="dropdown-header">Circuits</li>
                        <li{% if not perms.circuits.view_circuit %} class="disabled"{% endif %}>
                            {% if perms.circuits.add_circuit %}
                                <div class="buttons pull-right">
                                    <a href="{% url 'circuits:circuit_add' %}" class="btn btn-xs btn-success" title="Add"><i class="mdi mdi-plus-thick"></i></a>
                                    <a href="{% url 'circuits:circuit_import' %}" class="btn btn-xs btn-info" title="Import"><i class="mdi mdi-database-import-outline"></i></a>
                                </div>
                            {% endif %}
                            <a href="{% url 'circuits:circuit_list' %}">Circuits</a>
                        </li>
                        <li{% if not perms.circuits.view_circuittype %} class="disabled"{% endif %}>
                            {% if perms.circuits.add_circuittype %}
                                <div class="buttons pull-right">
                                    <a href="{% url 'circuits:circuittype_add' %}" class="btn btn-xs btn-success" title="Add"><i class="mdi mdi-plus-thick"></i></a>
                                    <a href="{% url 'circuits:circuittype_import' %}" class="btn btn-xs btn-info" title="Import"><i class="mdi mdi-database-import-outline"></i></a>
                                </div>
                            {% endif %}
                            <a href="{% url 'circuits:circuittype_list' %}">Circuit Types</a>
                        </li>
                        <li class="divider"></li>
                        <li class="dropdown-header">Providers</li>
                        <li{% if not perms.circuits.view_provider %} class="disabled"{% endif %}>
                            {% if perms.circuits.add_provider %}
                                <div class="buttons pull-right">
                                    <a href="{% url 'circuits:provider_add' %}" class="btn btn-xs btn-success" title="Add"><i class="mdi mdi-plus-thick"></i></a>
                                    <a href="{% url 'circuits:provider_import' %}" class="btn btn-xs btn-info" title="Import"><i class="mdi mdi-database-import-outline"></i></a>
                                </div>
                            {% endif %}
                            <a href="{% url 'circuits:provider_list' %}">Providers</a>
                        </li>
                    </ul>
                </li>
                <li class="dropdown">
                    <a a class="nav-link dropdown-toggle" href="#" id="power" role="button" data-bs-toggle="dropdown" aria-expanded="false">Power</a>
                    <ul class="dropdown-menu">
                        <li class="dropdown-header">Power</li>
                        <li{% if not perms.dcim.view_powerfeed %} class="disabled"{% endif %}>
                            {% if perms.dcim.add_powerfeed %}
                                <div class="buttons pull-right">
                                    <a href="{% url 'dcim:powerfeed_add' %}" class="btn btn-xs btn-success" title="Add"><i class="mdi mdi-plus-thick"></i></a>
                                    <a href="{% url 'dcim:powerfeed_import' %}" class="btn btn-xs btn-info" title="Import"><i class="mdi mdi-database-import-outline"></i></a>
                                </div>
                            {% endif %}
                            <a href="{% url 'dcim:powerfeed_list' %}">Power Feeds</a>
                        </li>
                        <li{% if not perms.dcim.view_powerpanel %} class="disabled"{% endif %}>
                            {% if perms.dcim.add_powerpanel %}
                                <div class="buttons pull-right">
                                    <a href="{% url 'dcim:powerpanel_add' %}" class="btn btn-xs btn-success" title="Add"><i class="mdi mdi-plus-thick"></i></a>
                                    <a href="{% url 'dcim:powerpanel_import' %}" class="btn btn-xs btn-info" title="Import"><i class="mdi mdi-database-import-outline"></i></a>
                                </div>
                            {% endif %}
                            <a href="{% url 'dcim:powerpanel_list' %}">Power Panels</a>
                        </li>
                    </ul>
                </li>
                <li class="dropdown">
                    <a a class="nav-link dropdown-toggle" href="#" id="secrets" role="button" data-bs-toggle="dropdown" aria-expanded="false">Secrets</a>
                    <ul class="dropdown-menu">
                        <li class="dropdown-header">Secrets</li>
                        <li{% if not perms.secrets.view_secret %} class="disabled"{% endif %}>
                            {% if perms.secrets.add_secret %}
                                <div class="buttons pull-right">
                                    <a href="{% url 'secrets:secret_add' %}" class="btn btn-xs btn-success" title="Add"><i class="mdi mdi-plus-thick"></i></a>
                                    <a href="{% url 'secrets:secret_import' %}" class="btn btn-xs btn-info" title="Import"><i class="mdi mdi-database-import-outline"></i></a>
                                </div>
                            {% endif %}
                            <a href="{% url 'secrets:secret_list' %}">Secrets</a>
                        </li>
                        <li{% if not perms.secrets.view_secretrole %} class="disabled"{% endif %}>
                            {% if perms.secrets.add_secretrole %}
                                <div class="buttons pull-right">
                                    <a href="{% url 'secrets:secretrole_add' %}" class="btn btn-xs btn-success" title="Add"><i class="mdi mdi-plus-thick"></i></a>
                                    <a href="{% url 'secrets:secretrole_import' %}" class="btn btn-xs btn-info" title="Import"><i class="mdi mdi-database-import-outline"></i></a>
                                </div>
                            {% endif %}
                            <a href="{% url 'secrets:secretrole_list' %}">Secret Roles</a>
                        </li>
                    </ul>
                </li>
                <li class="dropdown">
                    <a a class="nav-link dropdown-toggle" href="#" id="other" role="button" data-bs-toggle="dropdown" aria-expanded="false">Other</a>
                    <ul class="dropdown-menu">
                        <li class="dropdown-header">Logging</li>
                        <li{% if not perms.extras.view_journalentry %} class="disabled"{% endif %}>
                            <a href="{% url 'extras:journalentry_list' %}">Journal Entries</a>
                        </li>
                        <li{% if not perms.extras.view_objectchange %} class="disabled"{% endif %}>
                            <a href="{% url 'extras:objectchange_list' %}">Change Log</a>
                        </li>
                        <li class="divider"></li>
                        <li class="dropdown-header">Miscellaneous</li>
                        <li{% if not perms.extras.view_configcontext %} class="disabled"{% endif %}>
                            {% if perms.extras.add_configcontext %}
                                <div class="buttons pull-right">
                                    <a href="{% url 'extras:configcontext_add' %}" class="btn btn-xs btn-success" title="Add"><i class="mdi mdi-plus-thick"></i></a>
                                </div>
                            {% endif %}
                            <a href="{% url 'extras:configcontext_list' %}">Config Contexts</a>
                        </li>
                        <li{% if not perms.extras.view_script %} class="disabled"{% endif %}>
                            <a href="{% url 'extras:script_list' %}">Scripts</a>
                        </li>
                        <li{% if not perms.extras.view_report %} class="disabled"{% endif %}>
                            <a href="{% url 'extras:report_list' %}">Reports</a>
                        </li>
                    </ul>
                </li>
                {% if registry.plugin_menu_items %}
                    {% include 'inc/plugin_menu_items.html' %}
                {% endif %}
            </ul>
            {% endif %}
            <ul class="nav navbar-nav navbar-right">
                {% if request.user.is_authenticated %}
                    <li class="dropdown">
                        <a a class="nav-link dropdown-toggle" href="#" id="user" role="button" data-bs-toggle="dropdown" aria-expanded="false">
                            <i class="bi bi-person-fill"></i>
                            <span id="navbar_user">{{ request.user|truncatechars:"30" }}</span>
                        </a>
                        <ul class="dropdown-menu">
                            <li><a href="{% url 'user:profile' %}"><i class="mdi mdi-account-box"></i> Profile</a></li>
                            {% if request.user.is_staff %}
                                <li><a href="{% url 'admin:index' %}"><i class="mdi mdi-cogs"></i> Admin</a></li>
                            {% endif %}
                            <li class="divider"></li>
                            <li><a href="{% url 'logout' %}"><i class="mdi mdi-logout"></i> Log out</a></li>
                        </ul>
                    </li>
                {% else %}
                    {% url 'login' as login_url %}
                    {% if request.path == login_url %}
                        <li><a href="{{ request.get_full_path }}"><i class="mdi mdi-login"></i> Log in</a></li>
                    {% else %}
                        <li><a href="{{ login_url }}?next={{ request.get_full_path | urlencode }}"><i class="mdi mdi-login"></i> Log in</a></li>
                    {% endif %}
                {% endif %}
            </ul>
            <form action="{% url 'search' %}" method="get" class="navbar-form navbar-right" id="navbar_search" role="search">
                <div class="input-group">
                    <input type="text" name="q" class="form-control" placeholder="Search">
                    <button type="submit" class="btn btn-primary">
                        <i class="bi bi-search"></i>
                    </button>
                </div>
            </form>
        </div>
    </div>
</nav><|MERGE_RESOLUTION|>--- conflicted
+++ resolved
@@ -45,22 +45,20 @@
                                 </div>
                             {% endif %}
                         </li>
-<<<<<<< HEAD
-
+                        <li class="dropdown-item{% if not perms.dcim.view_sitegroup %} disabled{% endif %}">
+                            <a class="text-decoration-none" href="{% url 'dcim:sitegroup_list' %}">Site Groups</a>
+                            {% if perms.dcim.add_sitegroup %}
+                                <div class="btn-group btn-group-sm float-end">
+                                    <a href="{% url 'dcim:sitegroup_add' %}" class="btn btn-sm btn-success" title="Add">
+                                        <i class="bi bi-plus"></i>
+                                    </a>
+                                    <a href="{% url 'dcim:sitegroup_import' %}" class="btn btn-sm btn-info" title="Import">
+                                        <i class="bi-download fs-6"></i>
+                                    </a>
+                                </div>
+                            {% endif %}
+                        </li>
                         <li><hr class="dropdown-divider"></li>
-                        
-=======
-                        <li{% if not perms.dcim.view_sitegroup %} class="disabled"{% endif %}>
-                            {% if perms.dcim.add_sitegroup %}
-                                <div class="buttons pull-right">
-                                    <a href="{% url 'dcim:sitegroup_add' %}" class="btn btn-xs btn-success" title="Add"><i class="mdi mdi-plus-thick"></i></a>
-                                    <a href="{% url 'dcim:sitegroup_import' %}" class="btn btn-xs btn-info" title="Import"><i class="mdi mdi-database-import-outline"></i></a>
-                                </div>
-                            {% endif %}
-                            <a href="{% url 'dcim:sitegroup_list' %}">Site Groups</a>
-                        </li>
-                        <li class="divider"></li>
->>>>>>> 9a68a61a
                         <li class="dropdown-header">Racks</li>
                         <li class="dropdown-item dropdown-item-btns {% if not perms.dcim.view_rack %}disabled{% endif %}">
                             <a class="text-decoration-none" href="{% url 'dcim:rack_list' %}">Racks</a>
@@ -76,29 +74,18 @@
                             {% endif %}
                             
                         </li>
-<<<<<<< HEAD
-                        <li class="dropdown-item dropdown-item-btns {% if not perms.dcim.view_rackgroup %}disabled{% endif %}">
-                            <a class="text-decoration-none" href="{% url 'dcim:rackgroup_list' %}">Rack Groups</a>
-                            {% if perms.dcim.add_rackgroup %}
-                                <div class="btn-group btn-group-sm float-end">
-                                    <a href="{% url 'dcim:rackgroup_add' %}" class="btn btn-sm btn-success" title="Add">
-                                        <i class="bi-plus fs-6"></i>
-                                    </a>
-                                    <a href="{% url 'dcim:rackgroup_import' %}" class="btn btn-sm btn-info" title="Import">
-                                        <i class="bi-download fs-6"></i>
-                                    </a>
-                                </div>
-                            {% endif %}
-=======
-                        <li{% if not perms.dcim.view_location %} class="disabled"{% endif %}>
+                        <li class="dropdown-item dropdown-item-btns {% if not perms.dcim.view_location %}disabled{% endif %}">
+                            <a class="text-decoration-none" href="{% url 'dcim:location_list' %}">Locations</a>
                             {% if perms.dcim.add_location %}
-                                <div class="buttons pull-right">
-                                    <a href="{% url 'dcim:location_add' %}" class="btn btn-xs btn-success" title="Add"><i class="mdi mdi-plus-thick"></i></a>
-                                    <a href="{% url 'dcim:location_import' %}" class="btn btn-xs btn-info" title="Import"><i class="mdi mdi-database-import-outline"></i></a>
-                                </div>
-                            {% endif %}
-                            <a href="{% url 'dcim:location_list' %}">Locations</a>
->>>>>>> 9a68a61a
+                                <div class="btn-group btn-group-sm float-end">
+                                    <a href="{% url 'dcim:location_add' %}" class="btn btn-sm btn-success" title="Add">
+                                        <i class="bi-plus fs-6"></i>
+                                    </a>
+                                    <a href="{% url 'dcim:location_import' %}" class="btn btn-sm btn-info" title="Import">
+                                        <i class="bi-download fs-6"></i>
+                                    </a>
+                                </div>
+                            {% endif %}
                         </li>
                         <li class="dropdown-item dropdown-item-btns {% if not perms.dcim.view_rackrole %}disabled{% endif %}">
                             <a class="text-decoration-none" href="{% url 'dcim:rackrole_list' %}">Rack Roles</a>
