import logging
import re
import sys
from copy import deepcopy

from django.contrib import messages
from django.contrib.auth.decorators import login_required
from django.contrib.contenttypes.models import ContentType
from django.contrib.auth.mixins import AccessMixin
from django.core.exceptions import FieldDoesNotExist, ImproperlyConfigured, ObjectDoesNotExist, ValidationError
from django.db import transaction, IntegrityError
from django.db.models import ManyToManyField, ProtectedError
from django.forms import Form, ModelMultipleChoiceField, MultipleHiddenInput, Textarea
from django.http import HttpResponse, HttpResponseServerError
from django.shortcuts import get_object_or_404, redirect, render
from django.template import loader
from django.template.exceptions import TemplateDoesNotExist
from django.urls import reverse
from django.urls.exceptions import NoReverseMatch
from django.utils.decorators import method_decorator
from django.utils.html import escape
from django.utils.http import is_safe_url
from django.utils.safestring import mark_safe
from django.views.decorators.csrf import requires_csrf_token
from django.views.defaults import ERROR_500_TEMPLATE_NAME
from django.views.generic import View
from django_tables2 import RequestConfig

from extras.models import CustomField, CustomFieldValue, ExportTemplate
from extras.querysets import CustomFieldQueryset
from utilities.exceptions import AbortTransaction
<<<<<<< HEAD
from utilities.forms import BootstrapMixin, BulkRenameForm, CSVDataField, TableConfigForm, restrict_form_fields
from utilities.permissions import get_permission_for_model, resolve_permission
from utilities.utils import csv_format, prepare_cloned_fields
=======
from utilities.forms import BootstrapMixin, CSVDataField, TableConfigForm
from utilities.utils import csv_format, normalize_querydict, prepare_cloned_fields
>>>>>>> fec3ee6f
from .error_handlers import handle_protectederror
from .forms import ConfirmationForm, ImportForm
from .paginator import EnhancedPaginator, get_paginate_count


#
# Mixins
#

class ContentTypePermissionRequiredMixin(AccessMixin):
    """
    Similar to Django's built-in PermissionRequiredMixin, but extended to check model-level permission assignments.
    This is related to ObjectPermissionRequiredMixin, except that is does not enforce object-level permissions,
    and fits within NetBox's custom permission enforcement system.

    additional_permissions: An optional iterable of statically declared permissions to evaluate in addition to those
                            derived from the object type
    """
    additional_permissions = list()

    def get_required_permission(self):
        """
        Return the specific permission necessary to perform the requested action on an object.
        """
        raise NotImplementedError(f"{self.__class__.__name__} must implement get_required_permission()")

    def has_permission(self):
        user = self.request.user
        permission_required = self.get_required_permission()

        # Check that the user has been granted the required permission(s).
        if user.has_perms((permission_required, *self.additional_permissions)):
            return True

        return False

    def dispatch(self, request, *args, **kwargs):
        if not self.has_permission():
            return self.handle_no_permission()

        return super().dispatch(request, *args, **kwargs)


class ObjectPermissionRequiredMixin(AccessMixin):
    """
    Similar to Django's built-in PermissionRequiredMixin, but extended to check for both model-level and object-level
    permission assignments. If the user has only object-level permissions assigned, the view's queryset is filtered
    to return only those objects on which the user is permitted to perform the specified action.

    additional_permissions: An optional iterable of statically declared permissions to evaluate in addition to those
                            derived from the object type
    """
    additional_permissions = list()

    def get_required_permission(self):
        """
        Return the specific permission necessary to perform the requested action on an object.
        """
        raise NotImplementedError(f"{self.__class__.__name__} must implement get_required_permission()")

    def has_permission(self):
        user = self.request.user
        permission_required = self.get_required_permission()

        # Check that the user has been granted the required permission(s).
        if user.has_perms((permission_required, *self.additional_permissions)):

            # Update the view's QuerySet to filter only the permitted objects
            action = resolve_permission(permission_required)[1]
            self.queryset = self.queryset.restrict(user, action)

            return True

        return False

    def dispatch(self, request, *args, **kwargs):

        if not hasattr(self, 'queryset'):
            raise ImproperlyConfigured(
                '{} has no queryset defined. ObjectPermissionRequiredMixin may only be used on views which define '
                'a base queryset'.format(self.__class__.__name__)
            )

        if not self.has_permission():
            return self.handle_no_permission()

        return super().dispatch(request, *args, **kwargs)


class GetReturnURLMixin:
    """
    Provides logic for determining where a user should be redirected after processing a form.
    """
    default_return_url = None

    def get_return_url(self, request, obj=None):

        # First, see if `return_url` was specified as a query parameter or form data. Use this URL only if it's
        # considered safe.
        query_param = request.GET.get('return_url') or request.POST.get('return_url')
        if query_param and is_safe_url(url=query_param, allowed_hosts=request.get_host()):
            return query_param

        # Next, check if the object being modified (if any) has an absolute URL.
        if obj is not None and obj.pk and hasattr(obj, 'get_absolute_url'):
            return obj.get_absolute_url()

        # Fall back to the default URL (if specified) for the view.
        if self.default_return_url is not None:
            return reverse(self.default_return_url)

        # Attempt to dynamically resolve the list view for the object
        if hasattr(self, 'queryset'):
            model_opts = self.queryset.model._meta
            try:
                return reverse(f'{model_opts.app_label}:{model_opts.model_name}_list')
            except NoReverseMatch:
                pass

        # If all else fails, return home. Ideally this should never happen.
        return reverse('home')


#
# Generic views
#

class ObjectView(ObjectPermissionRequiredMixin, View):
    """
    Retrieve a single object for display.

    queryset: The base queryset for retrieving the object.
    """
    queryset = None

    def get_required_permission(self):
        return get_permission_for_model(self.queryset.model, 'view')

    def get_template_name(self):
        """
        Return self.template_name if set. Otherwise, resolve the template path by model app_label and name.
        """
        if hasattr(self, 'template_name'):
            return self.template_name
        model_opts = self.queryset.model._meta
        return f'{model_opts.app_label}/{model_opts.model_name}.html'

    def get(self, request, pk):
        """
        Generic GET handler for accessing an object by PK
        """
        instance = get_object_or_404(self.queryset, pk=pk)

        return render(request, self.get_template_name(), {
            'instance': instance,
        })


class ObjectListView(ObjectPermissionRequiredMixin, View):
    """
    List a series of objects.

    queryset: The queryset of objects to display
    filter: A django-filter FilterSet that is applied to the queryset
    filter_form: The form used to render filter options
    table: The django-tables2 Table used to render the objects list
    template_name: The name of the template
    """
    queryset = None
    filterset = None
    filterset_form = None
    table = None
    template_name = 'utilities/obj_list.html'
    action_buttons = ('add', 'import', 'export')

    def get_required_permission(self):
        return get_permission_for_model(self.queryset.model, 'view')

    def queryset_to_yaml(self):
        """
        Export the queryset of objects as concatenated YAML documents.
        """
        yaml_data = [obj.to_yaml() for obj in self.queryset]

        return '---\n'.join(yaml_data)

    def queryset_to_csv(self):
        """
        Export the queryset of objects as comma-separated value (CSV), using the model's to_csv() method.
        """
        csv_data = []
        custom_fields = []

        # Start with the column headers
        headers = self.queryset.model.csv_headers.copy()

        # Add custom field headers, if any
        if hasattr(self.queryset.model, 'get_custom_fields'):
            for custom_field in self.queryset.model().get_custom_fields():
                headers.append(custom_field.name)
                custom_fields.append(custom_field.name)

        csv_data.append(','.join(headers))

        # Iterate through the queryset appending each object
        for obj in self.queryset:
            data = obj.to_csv()

            for custom_field in custom_fields:
                data += (obj.cf.get(custom_field, ''),)

            csv_data.append(csv_format(data))

        return '\n'.join(csv_data)

    def get(self, request):

        model = self.queryset.model
        content_type = ContentType.objects.get_for_model(model)

        if self.filterset:
            self.queryset = self.filterset(request.GET, self.queryset).qs

        # If this type of object has one or more custom fields, prefetch any relevant custom field values
        custom_fields = CustomField.objects.filter(
            obj_type=ContentType.objects.get_for_model(model)
        ).prefetch_related('choices')
        if custom_fields:
            self.queryset = self.queryset.prefetch_related('custom_field_values')

        # Check for export template rendering
        if request.GET.get('export'):
            et = get_object_or_404(ExportTemplate, content_type=content_type, name=request.GET.get('export'))
            queryset = CustomFieldQueryset(self.queryset, custom_fields) if custom_fields else self.queryset
            try:
                return et.render_to_response(queryset)
            except Exception as e:
                messages.error(
                    request,
                    "There was an error rendering the selected export template ({}): {}".format(
                        et.name, e
                    )
                )

        # Check for YAML export support
        elif 'export' in request.GET and hasattr(model, 'to_yaml'):
            response = HttpResponse(self.queryset_to_yaml(), content_type='text/yaml')
            filename = 'netbox_{}.yaml'.format(self.queryset.model._meta.verbose_name_plural)
            response['Content-Disposition'] = 'attachment; filename="{}"'.format(filename)
            return response

        # Fall back to built-in CSV formatting if export requested but no template specified
        elif 'export' in request.GET and hasattr(model, 'to_csv'):
            response = HttpResponse(self.queryset_to_csv(), content_type='text/csv')
            filename = 'netbox_{}.csv'.format(self.queryset.model._meta.verbose_name_plural)
            response['Content-Disposition'] = 'attachment; filename="{}"'.format(filename)
            return response

        # Provide a hook to tweak the queryset based on the request immediately prior to rendering the object list
        self.queryset = self.alter_queryset(request)

        # Compile a dictionary indicating which permissions are available to the current user for this model
        permissions = {}
        for action in ('add', 'change', 'delete', 'view'):
            perm_name = get_permission_for_model(model, action)
            permissions[action] = request.user.has_perm(perm_name)

        # Construct the table based on the user's permissions
        if request.user.is_authenticated:
            columns = request.user.config.get(f"tables.{self.table.__name__}.columns")
        else:
            columns = None
        table = self.table(self.queryset, columns=columns)
        if 'pk' in table.base_columns and (permissions['change'] or permissions['delete']):
            table.columns.show('pk')

        # Apply the request context
        paginate = {
            'paginator_class': EnhancedPaginator,
            'per_page': get_paginate_count(request)
        }
        RequestConfig(request, paginate).configure(table)

        context = {
            'content_type': content_type,
            'table': table,
            'permissions': permissions,
            'action_buttons': self.action_buttons,
            'table_config_form': TableConfigForm(table=table),
            'filter_form': self.filterset_form(request.GET, label_suffix='') if self.filterset_form else None,
        }
        context.update(self.extra_context())

        return render(request, self.template_name, context)

    @method_decorator(login_required)
    def post(self, request):

        # Update the user's table configuration
        table = self.table(self.queryset)
        form = TableConfigForm(table=table, data=request.POST)
        preference_name = f"tables.{self.table.__name__}.columns"

        if form.is_valid():
            if 'set' in request.POST:
                request.user.config.set(preference_name, form.cleaned_data['columns'], commit=True)
            elif 'clear' in request.POST:
                request.user.config.clear(preference_name, commit=True)
            messages.success(request, "Your preferences have been updated.")

        return redirect(request.get_full_path())

    def alter_queryset(self, request):
        # .all() is necessary to avoid caching queries
        return self.queryset.all()

    def extra_context(self):
        return {}


class ObjectEditView(GetReturnURLMixin, ObjectPermissionRequiredMixin, View):
    """
    Create or edit a single object.

    queryset: The base queryset for the object being modified
    model_form: The form used to create or edit the object
    template_name: The name of the template
    """
    queryset = None
    model_form = None
    template_name = 'utilities/obj_edit.html'

    def get_required_permission(self):
        # self._permission_action is set by dispatch() to either "add" or "change" depending on whether
        # we are modifying an existing object or creating a new one.
        return get_permission_for_model(self.queryset.model, self._permission_action)

    def get_object(self, kwargs):
        # Look up an existing object by slug or PK, if provided.
        if 'slug' in kwargs:
            return get_object_or_404(self.queryset, slug=kwargs['slug'])
        elif 'pk' in kwargs:
            return get_object_or_404(self.queryset, pk=kwargs['pk'])
        # Otherwise, return a new instance.
        return self.queryset.model()

    def alter_obj(self, obj, request, url_args, url_kwargs):
        # Allow views to add extra info to an object before it is processed. For example, a parent object can be defined
        # given some parameter from the request URL.
        return obj

    def dispatch(self, request, *args, **kwargs):
        # Determine required permission based on whether we are editing an existing object
        self._permission_action = 'change' if kwargs else 'add'

        return super().dispatch(request, *args, **kwargs)

    def get(self, request, *args, **kwargs):
        obj = self.alter_obj(self.get_object(kwargs), request, args, kwargs)

        # Parse initial data manually to avoid setting field values as lists
<<<<<<< HEAD
        initial_data = {k: request.GET[k] for k in request.GET}
        form = self.model_form(instance=obj, initial=initial_data)
        restrict_form_fields(form, request.user)
=======
        initial_data = normalize_querydict(request.GET)
        form = self.model_form(instance=self.obj, initial=initial_data)
>>>>>>> fec3ee6f

        return render(request, self.template_name, {
            'obj': obj,
            'obj_type': self.queryset.model._meta.verbose_name,
            'form': form,
            'return_url': self.get_return_url(request, obj),
        })

    def post(self, request, *args, **kwargs):
        logger = logging.getLogger('netbox.views.ObjectEditView')
        obj = self.alter_obj(self.get_object(kwargs), request, args, kwargs)
        form = self.model_form(
            data=request.POST,
            files=request.FILES,
            instance=obj
        )
        restrict_form_fields(form, request.user)

        if form.is_valid():
            logger.debug("Form validation was successful")

            try:
                with transaction.atomic():
                    obj = form.save()

                    # Check that the new object conforms with any assigned object-level permissions
                    self.queryset.get(pk=obj.pk)

                msg = '{} {}'.format(
                    'Created' if not form.instance.pk else 'Modified',
                    self.queryset.model._meta.verbose_name
                )
                logger.info(f"{msg} {obj} (PK: {obj.pk})")
                if hasattr(obj, 'get_absolute_url'):
                    msg = '{} <a href="{}">{}</a>'.format(msg, obj.get_absolute_url(), escape(obj))
                else:
                    msg = '{} {}'.format(msg, escape(obj))
                messages.success(request, mark_safe(msg))

                if '_addanother' in request.POST:

                    # If the object has clone_fields, pre-populate a new instance of the form
                    if hasattr(obj, 'clone_fields'):
                        url = '{}?{}'.format(request.path, prepare_cloned_fields(obj))
                        return redirect(url)

                    return redirect(request.get_full_path())

                return_url = form.cleaned_data.get('return_url')
                if return_url is not None and is_safe_url(url=return_url, allowed_hosts=request.get_host()):
                    return redirect(return_url)
                else:
                    return redirect(self.get_return_url(request, obj))

            except ObjectDoesNotExist:
                msg = "Object save failed due to object-level permissions violation"
                logger.debug(msg)
                form.add_error(None, msg)

        else:
            logger.debug("Form validation failed")

        return render(request, self.template_name, {
            'obj': obj,
            'obj_type': self.queryset.model._meta.verbose_name,
            'form': form,
            'return_url': self.get_return_url(request, obj),
        })


class ObjectDeleteView(GetReturnURLMixin, ObjectPermissionRequiredMixin, View):
    """
    Delete a single object.

    queryset: The base queryset for the object being deleted
    template_name: The name of the template
    """
    queryset = None
    template_name = 'utilities/obj_delete.html'

    def get_required_permission(self):
        return get_permission_for_model(self.queryset.model, 'delete')

    def get_object(self, kwargs):
        # Look up object by slug if one has been provided. Otherwise, use PK.
        if 'slug' in kwargs:
            return get_object_or_404(self.queryset, slug=kwargs['slug'])
        else:
            return get_object_or_404(self.queryset, pk=kwargs['pk'])

    def get(self, request, **kwargs):
        obj = self.get_object(kwargs)
        form = ConfirmationForm(initial=request.GET)

        return render(request, self.template_name, {
            'obj': obj,
            'form': form,
            'obj_type': self.queryset.model._meta.verbose_name,
            'return_url': self.get_return_url(request, obj),
        })

    def post(self, request, **kwargs):
        logger = logging.getLogger('netbox.views.ObjectDeleteView')
        obj = self.get_object(kwargs)
        form = ConfirmationForm(request.POST)

        if form.is_valid():
            logger.debug("Form validation was successful")

            try:
                obj.delete()
            except ProtectedError as e:
                logger.info("Caught ProtectedError while attempting to delete object")
                handle_protectederror(obj, request, e)
                return redirect(obj.get_absolute_url())

            msg = 'Deleted {} {}'.format(self.queryset.model._meta.verbose_name, obj)
            logger.info(msg)
            messages.success(request, msg)

            return_url = form.cleaned_data.get('return_url')
            if return_url is not None and is_safe_url(url=return_url, allowed_hosts=request.get_host()):
                return redirect(return_url)
            else:
                return redirect(self.get_return_url(request, obj))

        else:
            logger.debug("Form validation failed")

        return render(request, self.template_name, {
            'obj': obj,
            'form': form,
            'obj_type': self.queryset.model._meta.verbose_name,
            'return_url': self.get_return_url(request, obj),
        })


class BulkCreateView(GetReturnURLMixin, ObjectPermissionRequiredMixin, View):
    """
    Create new objects in bulk.

    queryset: Base queryset for the objects being created
    form: Form class which provides the `pattern` field
    model_form: The ModelForm used to create individual objects
    pattern_target: Name of the field to be evaluated as a pattern (if any)
    template_name: The name of the template
    """
    queryset = None
    form = None
    model_form = None
    pattern_target = ''
    template_name = None

    def get_required_permission(self):
        return get_permission_for_model(self.queryset.model, 'add')

    def get(self, request):
        # Set initial values for visible form fields from query args
        initial = {}
        for field in getattr(self.model_form._meta, 'fields', []):
            if request.GET.get(field):
                initial[field] = request.GET[field]

        form = self.form()
        model_form = self.model_form(initial=initial)

        return render(request, self.template_name, {
            'obj_type': self.model_form._meta.model._meta.verbose_name,
            'form': form,
            'model_form': model_form,
            'return_url': self.get_return_url(request),
        })

    def post(self, request):
        logger = logging.getLogger('netbox.views.BulkCreateView')
        model = self.queryset.model
        form = self.form(request.POST)
        model_form = self.model_form(request.POST)

        if form.is_valid():
            logger.debug("Form validation was successful")
            pattern = form.cleaned_data['pattern']
            new_objs = []

            try:
                with transaction.atomic():

                    # Create objects from the expanded. Abort the transaction on the first validation error.
                    for value in pattern:

                        # Reinstantiate the model form each time to avoid overwriting the same instance. Use a mutable
                        # copy of the POST QueryDict so that we can update the target field value.
                        model_form = self.model_form(request.POST.copy())
                        model_form.data[self.pattern_target] = value

                        # Validate each new object independently.
                        if model_form.is_valid():
                            obj = model_form.save()
                            logger.debug(f"Created {obj} (PK: {obj.pk})")
                            new_objs.append(obj)
                        else:
                            # Copy any errors on the pattern target field to the pattern form.
                            errors = model_form.errors.as_data()
                            if errors.get(self.pattern_target):
                                form.add_error('pattern', errors[self.pattern_target])
                            # Raise an IntegrityError to break the for loop and abort the transaction.
                            raise IntegrityError()

                    # Enforce object-level permissions
                    if self.queryset.filter(pk__in=[obj.pk for obj in new_objs]).count() != len(new_objs):
                        raise ObjectDoesNotExist

                    # If we make it to this point, validation has succeeded on all new objects.
                    msg = "Added {} {}".format(len(new_objs), model._meta.verbose_name_plural)
                    logger.info(msg)
                    messages.success(request, msg)

                    if '_addanother' in request.POST:
                        return redirect(request.path)
                    return redirect(self.get_return_url(request))

            except IntegrityError:
                pass

            except ObjectDoesNotExist:
                msg = "Object creation failed due to object-level permissions violation"
                logger.debug(msg)
                form.add_error(None, msg)

        else:
            logger.debug("Form validation failed")

        return render(request, self.template_name, {
            'form': form,
            'model_form': model_form,
            'obj_type': model._meta.verbose_name,
            'return_url': self.get_return_url(request),
        })


class ObjectImportView(GetReturnURLMixin, ObjectPermissionRequiredMixin, View):
    """
    Import a single object (YAML or JSON format).

    queryset: Base queryset for the objects being created
    model_form: The ModelForm used to create individual objects
    related_object_forms: A dictionary mapping of forms to be used for the creation of related (child) objects
    template_name: The name of the template
    """
    queryset = None
    model_form = None
    related_object_forms = dict()
    template_name = 'utilities/obj_import.html'

    def get_required_permission(self):
        return get_permission_for_model(self.queryset.model, 'add')

    def get(self, request):
        form = ImportForm()

        return render(request, self.template_name, {
            'form': form,
            'obj_type': self.queryset.model._meta.verbose_name,
            'return_url': self.get_return_url(request),
        })

    def post(self, request):
        logger = logging.getLogger('netbox.views.ObjectImportView')
        form = ImportForm(request.POST)

        if form.is_valid():
            logger.debug("Import form validation was successful")

            # Initialize model form
            data = form.cleaned_data['data']
            model_form = self.model_form(data)
            restrict_form_fields(model_form, request.user)

            # Assign default values for any fields which were not specified. We have to do this manually because passing
            # 'initial=' to the form on initialization merely sets default values for the widgets. Since widgets are not
            # used for YAML/JSON import, we first bind the imported data normally, then update the form's data with the
            # applicable field defaults as needed prior to form validation.
            for field_name, field in model_form.fields.items():
                if field_name not in data and hasattr(field, 'initial'):
                    model_form.data[field_name] = field.initial

            if model_form.is_valid():

                try:
                    with transaction.atomic():

                        # Save the primary object
                        obj = model_form.save()

                        # Enforce object-level permissions
                        self.queryset.get(pk=obj.pk)

                        logger.debug(f"Created {obj} (PK: {obj.pk})")

                        # Iterate through the related object forms (if any), validating and saving each instance.
                        for field_name, related_object_form in self.related_object_forms.items():
                            logger.debug("Processing form for related objects: {related_object_form}")

                            related_obj_pks = []
                            for i, rel_obj_data in enumerate(data.get(field_name, list())):

                                f = related_object_form(obj, rel_obj_data)

                                for subfield_name, field in f.fields.items():
                                    if subfield_name not in rel_obj_data and hasattr(field, 'initial'):
                                        f.data[subfield_name] = field.initial

                                if f.is_valid():
                                    related_obj = f.save()
                                    related_obj_pks.append(related_obj.pk)
                                else:
                                    # Replicate errors on the related object form to the primary form for display
                                    for subfield_name, errors in f.errors.items():
                                        for err in errors:
                                            err_msg = "{}[{}] {}: {}".format(field_name, i, subfield_name, err)
                                            model_form.add_error(None, err_msg)
                                    raise AbortTransaction()

                            # Enforce object-level permissions on related objects
                            model = related_object_form.Meta.model
                            if model.objects.filter(pk__in=related_obj_pks).count() != len(related_obj_pks):
                                raise ObjectDoesNotExist

                except AbortTransaction:
                    pass

                except ObjectDoesNotExist:
                    msg = "Object creation failed due to object-level permissions violation"
                    logger.debug(msg)
                    form.add_error(None, msg)

            if not model_form.errors:
                logger.info(f"Import object {obj} (PK: {obj.pk})")
                messages.success(request, mark_safe('Imported object: <a href="{}">{}</a>'.format(
                    obj.get_absolute_url(), obj
                )))

                if '_addanother' in request.POST:
                    return redirect(request.get_full_path())

                return_url = form.cleaned_data.get('return_url')
                if return_url is not None and is_safe_url(url=return_url, allowed_hosts=request.get_host()):
                    return redirect(return_url)
                else:
                    return redirect(self.get_return_url(request, obj))

            else:
                logger.debug("Model form validation failed")

                # Replicate model form errors for display
                for field, errors in model_form.errors.items():
                    for err in errors:
                        if field == '__all__':
                            form.add_error(None, err)
                        else:
                            form.add_error(None, "{}: {}".format(field, err))

        else:
            logger.debug("Import form validation failed")

        return render(request, self.template_name, {
            'form': form,
            'obj_type': self.queryset.model._meta.verbose_name,
            'return_url': self.get_return_url(request),
        })


class BulkImportView(GetReturnURLMixin, ObjectPermissionRequiredMixin, View):
    """
    Import objects in bulk (CSV format).

    queryset: Base queryset for the model
    model_form: The form used to create each imported object
    table: The django-tables2 Table used to render the list of imported objects
    template_name: The name of the template
    widget_attrs: A dict of attributes to apply to the import widget (e.g. to require a session key)
    """
    queryset = None
    model_form = None
    table = None
    template_name = 'utilities/obj_bulk_import.html'
    widget_attrs = {}

    def _import_form(self, *args, **kwargs):

        class ImportForm(BootstrapMixin, Form):
            csv = CSVDataField(
                from_form=self.model_form,
                widget=Textarea(attrs=self.widget_attrs)
            )

        return ImportForm(*args, **kwargs)

    def _save_obj(self, obj_form, request):
        """
        Provide a hook to modify the object immediately before saving it (e.g. to encrypt secret data).
        """
        return obj_form.save()

    def get_required_permission(self):
        return get_permission_for_model(self.queryset.model, 'add')

    def get(self, request):

        return render(request, self.template_name, {
            'form': self._import_form(),
            'fields': self.model_form().fields,
            'obj_type': self.model_form._meta.model._meta.verbose_name,
            'return_url': self.get_return_url(request),
        })

    def post(self, request):
        logger = logging.getLogger('netbox.views.BulkImportView')
        new_objs = []
        form = self._import_form(request.POST)

        if form.is_valid():
            logger.debug("Form validation was successful")

            try:
                # Iterate through CSV data and bind each row to a new model form instance.
                with transaction.atomic():
                    headers, records = form.cleaned_data['csv']
                    for row, data in enumerate(records, start=1):
                        obj_form = self.model_form(data, headers=headers)
                        restrict_form_fields(obj_form, request.user)

                        if obj_form.is_valid():
                            obj = self._save_obj(obj_form, request)
                            new_objs.append(obj)
                        else:
                            for field, err in obj_form.errors.items():
                                form.add_error('csv', "Row {} {}: {}".format(row, field, err[0]))
                            raise ValidationError("")

                    # Enforce object-level permissions
                    if self.queryset.filter(pk__in=[obj.pk for obj in new_objs]).count() != len(new_objs):
                        raise ObjectDoesNotExist

                # Compile a table containing the imported objects
                obj_table = self.table(new_objs)

                if new_objs:
                    msg = 'Imported {} {}'.format(len(new_objs), new_objs[0]._meta.verbose_name_plural)
                    logger.info(msg)
                    messages.success(request, msg)

                    return render(request, "import_success.html", {
                        'table': obj_table,
                        'return_url': self.get_return_url(request),
                    })

            except ValidationError:
                pass

            except ObjectDoesNotExist:
                msg = "Object import failed due to object-level permissions violation"
                logger.debug(msg)
                form.add_error(None, msg)

        else:
            logger.debug("Form validation failed")

        return render(request, self.template_name, {
            'form': form,
            'fields': self.model_form().fields,
            'obj_type': self.model_form._meta.model._meta.verbose_name,
            'return_url': self.get_return_url(request),
        })


class BulkEditView(GetReturnURLMixin, ObjectPermissionRequiredMixin, View):
    """
    Edit objects in bulk.

    queryset: Custom queryset to use when retrieving objects (e.g. to select related objects)
    filter: FilterSet to apply when deleting by QuerySet
    table: The table used to display devices being edited
    form: The form class used to edit objects in bulk
    template_name: The name of the template
    """
    queryset = None
    filterset = None
    table = None
    form = None
    template_name = 'utilities/obj_bulk_edit.html'

    def get_required_permission(self):
        return get_permission_for_model(self.queryset.model, 'change')

    def get(self, request):
        return redirect(self.get_return_url(request))

    def post(self, request, **kwargs):
        logger = logging.getLogger('netbox.views.BulkEditView')
        model = self.queryset.model

        # If we are editing *all* objects in the queryset, replace the PK list with all matched objects.
        if request.POST.get('_all') and self.filterset is not None:
            pk_list = [
                obj.pk for obj in self.filterset(request.GET, self.queryset.only('pk')).qs
            ]
        else:
            pk_list = request.POST.getlist('pk')

        if '_apply' in request.POST:
            form = self.form(model, request.POST)
            restrict_form_fields(form, request.user)

            if form.is_valid():
                logger.debug("Form validation was successful")
                custom_fields = form.custom_fields if hasattr(form, 'custom_fields') else []
                standard_fields = [
                    field for field in form.fields if field not in custom_fields + ['pk']
                ]
                nullified_fields = request.POST.getlist('_nullify')

                try:

                    with transaction.atomic():

                        updated_objects = []
                        for obj in self.queryset.filter(pk__in=form.cleaned_data['pk']):

                            # Update standard fields. If a field is listed in _nullify, delete its value.
                            for name in standard_fields:

                                try:
                                    model_field = model._meta.get_field(name)
                                except FieldDoesNotExist:
                                    # This form field is used to modify a field rather than set its value directly
                                    model_field = None

                                # Handle nullification
                                if name in form.nullable_fields and name in nullified_fields:
                                    if isinstance(model_field, ManyToManyField):
                                        getattr(obj, name).set([])
                                    else:
                                        setattr(obj, name, None if model_field.null else '')

                                # ManyToManyFields
                                elif isinstance(model_field, ManyToManyField):
                                    getattr(obj, name).set(form.cleaned_data[name])

                                # Normal fields
                                elif form.cleaned_data[name] not in (None, ''):
                                    setattr(obj, name, form.cleaned_data[name])

                            obj.full_clean()
                            obj.save()
                            updated_objects.append(obj)
                            logger.debug(f"Saved {obj} (PK: {obj.pk})")

                            # Update custom fields
                            obj_type = ContentType.objects.get_for_model(model)
                            for name in custom_fields:
                                field = form.fields[name].model
                                if name in form.nullable_fields and name in nullified_fields:
                                    CustomFieldValue.objects.filter(
                                        field=field, obj_type=obj_type, obj_id=obj.pk
                                    ).delete()
                                elif form.cleaned_data[name] not in [None, '']:
                                    try:
                                        cfv = CustomFieldValue.objects.get(
                                            field=field, obj_type=obj_type, obj_id=obj.pk
                                        )
                                    except CustomFieldValue.DoesNotExist:
                                        cfv = CustomFieldValue(
                                            field=field, obj_type=obj_type, obj_id=obj.pk
                                        )
                                    cfv.value = form.cleaned_data[name]
                                    cfv.save()
                            logger.debug(f"Saved custom fields for {obj} (PK: {obj.pk})")

                            # Add/remove tags
                            if form.cleaned_data.get('add_tags', None):
                                obj.tags.add(*form.cleaned_data['add_tags'])
                            if form.cleaned_data.get('remove_tags', None):
                                obj.tags.remove(*form.cleaned_data['remove_tags'])

                        # Enforce object-level permissions
                        if self.queryset.filter(pk__in=[obj.pk for obj in updated_objects]).count() != len(updated_objects):
                            raise ObjectDoesNotExist

                    if updated_objects:
                        msg = 'Updated {} {}'.format(len(updated_objects), model._meta.verbose_name_plural)
                        logger.info(msg)
                        messages.success(self.request, msg)

                    return redirect(self.get_return_url(request))

                except ValidationError as e:
                    messages.error(self.request, "{} failed validation: {}".format(obj, e))

                except ObjectDoesNotExist:
                    msg = "Object update failed due to object-level permissions violation"
                    logger.debug(msg)
                    form.add_error(None, msg)

            else:
                logger.debug("Form validation failed")

        else:
            # Include the PK list as initial data for the form
            initial_data = {'pk': pk_list}

            # Check for other contextual data needed for the form. We avoid passing all of request.GET because the
            # filter values will conflict with the bulk edit form fields.
            # TODO: Find a better way to accomplish this
            if 'device' in request.GET:
                initial_data['device'] = request.GET.get('device')
            elif 'device_type' in request.GET:
                initial_data['device_type'] = request.GET.get('device_type')

            form = self.form(model, initial=initial_data)
            restrict_form_fields(form, request.user)

        # Retrieve objects being edited
        table = self.table(self.queryset.filter(pk__in=pk_list), orderable=False)
        if not table.rows:
            messages.warning(request, "No {} were selected.".format(model._meta.verbose_name_plural))
            return redirect(self.get_return_url(request))

        return render(request, self.template_name, {
            'form': form,
            'table': table,
            'obj_type_plural': model._meta.verbose_name_plural,
            'return_url': self.get_return_url(request),
        })


class BulkRenameView(GetReturnURLMixin, ObjectPermissionRequiredMixin, View):
    """
    An extendable view for renaming objects in bulk.
    """
    queryset = None
    template_name = 'utilities/obj_bulk_rename.html'

    def __init__(self, *args, **kwargs):
        super().__init__(*args, **kwargs)

        # Create a new Form class from BulkRenameForm
        class _Form(BulkRenameForm):
            pk = ModelMultipleChoiceField(
                queryset=self.queryset,
                widget=MultipleHiddenInput()
            )

        self.form = _Form

    def get_required_permission(self):
        return get_permission_for_model(self.queryset.model, 'change')

    def post(self, request):

        if '_preview' in request.POST or '_apply' in request.POST:
            form = self.form(request.POST, initial={'pk': request.POST.getlist('pk')})
            selected_objects = self.queryset.filter(pk__in=form.initial['pk'])

            if form.is_valid():
                for obj in selected_objects:
                    find = form.cleaned_data['find']
                    replace = form.cleaned_data['replace']
                    if form.cleaned_data['use_regex']:
                        try:
                            obj.new_name = re.sub(find, replace, obj.name)
                        # Catch regex group reference errors
                        except re.error:
                            obj.new_name = obj.name
                    else:
                        obj.new_name = obj.name.replace(find, replace)

                if '_apply' in request.POST:
                    for obj in selected_objects:
                        obj.name = obj.new_name
                        obj.save()
                    messages.success(request, "Renamed {} {}".format(
                        len(selected_objects),
                        self.queryset.model._meta.verbose_name_plural
                    ))
                    return redirect(self.get_return_url(request))

        else:
            form = self.form(initial={'pk': request.POST.getlist('pk')})
            selected_objects = self.queryset.filter(pk__in=form.initial['pk'])

        return render(request, self.template_name, {
            'form': form,
            'obj_type_plural': self.queryset.model._meta.verbose_name_plural,
            'selected_objects': selected_objects,
            'return_url': self.get_return_url(request),
        })


class BulkDeleteView(GetReturnURLMixin, ObjectPermissionRequiredMixin, View):
    """
    Delete objects in bulk.

    queryset: Custom queryset to use when retrieving objects (e.g. to select related objects)
    filter: FilterSet to apply when deleting by QuerySet
    table: The table used to display devices being deleted
    form: The form class used to delete objects in bulk
    template_name: The name of the template
    """
    queryset = None
    filterset = None
    table = None
    form = None
    template_name = 'utilities/obj_bulk_delete.html'

    def get_required_permission(self):
        return get_permission_for_model(self.queryset.model, 'delete')

    def get(self, request):
        return redirect(self.get_return_url(request))

    def post(self, request, **kwargs):
        logger = logging.getLogger('netbox.views.BulkDeleteView')
        model = self.queryset.model

        # Are we deleting *all* objects in the queryset or just a selected subset?
        if request.POST.get('_all'):
            if self.filterset is not None:
                pk_list = [obj.pk for obj in self.filterset(request.GET, model.objects.only('pk')).qs]
            else:
                pk_list = model.objects.values_list('pk', flat=True)
        else:
            pk_list = [int(pk) for pk in request.POST.getlist('pk')]

        form_cls = self.get_form()

        if '_confirm' in request.POST:
            form = form_cls(request.POST)
            if form.is_valid():
                logger.debug("Form validation was successful")

                # Delete objects
                queryset = self.queryset.filter(pk__in=pk_list)
                try:
                    deleted_count = queryset.delete()[1][model._meta.label]
                except ProtectedError as e:
                    logger.info("Caught ProtectedError while attempting to delete objects")
                    handle_protectederror(list(queryset), request, e)
                    return redirect(self.get_return_url(request))

                msg = 'Deleted {} {}'.format(deleted_count, model._meta.verbose_name_plural)
                logger.info(msg)
                messages.success(request, msg)
                return redirect(self.get_return_url(request))

            else:
                logger.debug("Form validation failed")

        else:
            form = form_cls(initial={
                'pk': pk_list,
                'return_url': self.get_return_url(request),
            })

        # Retrieve objects being deleted
        table = self.table(self.queryset.filter(pk__in=pk_list), orderable=False)
        if not table.rows:
            messages.warning(request, "No {} were selected for deletion.".format(model._meta.verbose_name_plural))
            return redirect(self.get_return_url(request))

        return render(request, self.template_name, {
            'form': form,
            'obj_type_plural': model._meta.verbose_name_plural,
            'table': table,
            'return_url': self.get_return_url(request),
        })

    def get_form(self):
        """
        Provide a standard bulk delete form if none has been specified for the view
        """
        class BulkDeleteForm(ConfirmationForm):
            pk = ModelMultipleChoiceField(queryset=self.queryset, widget=MultipleHiddenInput)

        if self.form:
            return self.form

        return BulkDeleteForm


#
# Device/VirtualMachine components
#

# TODO: Replace with BulkCreateView
class ComponentCreateView(GetReturnURLMixin, ObjectPermissionRequiredMixin, View):
    """
    Add one or more components (e.g. interfaces, console ports, etc.) to a Device or VirtualMachine.
    """
    queryset = None
    form = None
    model_form = None
    template_name = None

    def get_required_permission(self):
        return get_permission_for_model(self.queryset.model, 'add')

    def get(self, request):

        form = self.form(initial=request.GET)

        return render(request, self.template_name, {
            'component_type': self.queryset.model._meta.verbose_name,
            'form': form,
            'return_url': self.get_return_url(request),
        })

    def post(self, request):
        logger = logging.getLogger('netbox.views.ComponentCreateView')
        form = self.form(request.POST, initial=request.GET)

        if form.is_valid():

            new_components = []
            data = deepcopy(request.POST)

            names = form.cleaned_data['name_pattern']
            labels = form.cleaned_data.get('label_pattern')
            for i, name in enumerate(names):
                label = labels[i] if labels else None
                # Initialize the individual component form
                data['name'] = name
                data['label'] = label
                if hasattr(form, 'get_iterative_data'):
                    data.update(form.get_iterative_data(i))
                component_form = self.model_form(data)

                if component_form.is_valid():
                    new_components.append(component_form)
                else:
                    for field, errors in component_form.errors.as_data().items():
                        # Assign errors on the child form's name/label field to name_pattern/label_pattern on the parent form
                        if field == 'name':
                            field = 'name_pattern'
                        elif field == 'label':
                            field = 'label_pattern'
                        for e in errors:
                            form.add_error(field, '{}: {}'.format(name, ', '.join(e)))

            if not form.errors:

                try:

                    with transaction.atomic():

                        # Create the new components
                        new_objs = []
                        for component_form in new_components:
                            obj = component_form.save()
                            new_objs.append(obj)

                        # Enforce object-level permissions
                        if self.queryset.filter(pk__in=[obj.pk for obj in new_objs]).count() != len(new_objs):
                            raise ObjectDoesNotExist

                    messages.success(request, "Added {} {}".format(
                        len(new_components), self.queryset.model._meta.verbose_name_plural
                    ))
                    if '_addanother' in request.POST:
                        return redirect(request.get_full_path())
                    elif 'device_type' in form.cleaned_data:
                        return redirect(form.cleaned_data['device_type'].get_absolute_url())
                    elif 'device' in form.cleaned_data:
                        return redirect(form.cleaned_data['device'].get_absolute_url())
                    else:
                        return redirect(self.get_return_url(request))

                except ObjectDoesNotExist:
                    msg = "Component creation failed due to object-level permissions violation"
                    logger.debug(msg)
                    form.add_error(None, msg)

        return render(request, self.template_name, {
            'component_type': self.queryset.model._meta.verbose_name,
            'form': form,
            'return_url': self.get_return_url(request),
        })


class BulkComponentCreateView(GetReturnURLMixin, ObjectPermissionRequiredMixin, View):
    """
    Add one or more components (e.g. interfaces, console ports, etc.) to a set of Devices or VirtualMachines.
    """
    parent_model = None
    parent_field = None
    form = None
    queryset = None
    model_form = None
    filterset = None
    table = None
    template_name = 'utilities/obj_bulk_add_component.html'

    def get_required_permission(self):
        return f'dcim.add_{self.queryset.model._meta.model_name}'

    def post(self, request):
        logger = logging.getLogger('netbox.views.BulkComponentCreateView')
        parent_model_name = self.parent_model._meta.verbose_name_plural
        model_name = self.queryset.model._meta.verbose_name_plural

        # Are we editing *all* objects in the queryset or just a selected subset?
        if request.POST.get('_all') and self.filterset is not None:
            pk_list = [obj.pk for obj in self.filterset(request.GET, self.parent_model.objects.only('pk')).qs]
        else:
            pk_list = [int(pk) for pk in request.POST.getlist('pk')]

        selected_objects = self.parent_model.objects.filter(pk__in=pk_list)
        if not selected_objects:
            messages.warning(request, "No {} were selected.".format(self.parent_model._meta.verbose_name_plural))
            return redirect(self.get_return_url(request))
        table = self.table(selected_objects)

        if '_create' in request.POST:
            form = self.form(request.POST)

            if form.is_valid():
                logger.debug("Form validation was successful")

                new_components = []
                data = deepcopy(form.cleaned_data)

                try:
                    with transaction.atomic():

                        for obj in data['pk']:

                            names = data['name_pattern']
                            labels = data['label_pattern']
                            for i, name in enumerate(names):
                                label = labels[i] if labels else None

                                component_data = {
                                    self.parent_field: obj.pk,
                                    'name': name,
                                    'label': label
                                }
                                component_data.update(data)
                                component_form = self.model_form(component_data)
                                if component_form.is_valid():
                                    instance = component_form.save()
                                    logger.debug(f"Created {instance} on {instance.parent}")
                                    new_components.append(instance)
                                else:
                                    for field, errors in component_form.errors.as_data().items():
                                        for e in errors:
                                            form.add_error(field, '{} {}: {}'.format(obj, name, ', '.join(e)))

                        # Enforce object-level permissions
                        if self.queryset.filter(pk__in=[obj.pk for obj in new_components]).count() != len(new_components):
                            raise ObjectDoesNotExist

                except IntegrityError:
                    pass

                except ObjectDoesNotExist:
                    msg = "Component creation failed due to object-level permissions violation"
                    logger.debug(msg)
                    form.add_error(None, msg)

                if not form.errors:
                    msg = "Added {} {} to {} {}.".format(
                        len(new_components),
                        model_name,
                        len(form.cleaned_data['pk']),
                        parent_model_name
                    )
                    logger.info(msg)
                    messages.success(request, msg)

                    return redirect(self.get_return_url(request))

            else:
                logger.debug("Form validation failed")

        else:
            form = self.form(initial={'pk': pk_list})

        return render(request, self.template_name, {
            'form': form,
            'parent_model_name': parent_model_name,
            'model_name': model_name,
            'table': table,
            'return_url': self.get_return_url(request),
        })


@requires_csrf_token
def server_error(request, template_name=ERROR_500_TEMPLATE_NAME):
    """
    Custom 500 handler to provide additional context when rendering 500.html.
    """
    try:
        template = loader.get_template(template_name)
    except TemplateDoesNotExist:
        return HttpResponseServerError('<h1>Server Error (500)</h1>', content_type='text/html')
    type_, error, traceback = sys.exc_info()

    return HttpResponseServerError(template.render({
        'exception': str(type_),
        'error': error,
    }))<|MERGE_RESOLUTION|>--- conflicted
+++ resolved
@@ -29,14 +29,9 @@
 from extras.models import CustomField, CustomFieldValue, ExportTemplate
 from extras.querysets import CustomFieldQueryset
 from utilities.exceptions import AbortTransaction
-<<<<<<< HEAD
 from utilities.forms import BootstrapMixin, BulkRenameForm, CSVDataField, TableConfigForm, restrict_form_fields
 from utilities.permissions import get_permission_for_model, resolve_permission
-from utilities.utils import csv_format, prepare_cloned_fields
-=======
-from utilities.forms import BootstrapMixin, CSVDataField, TableConfigForm
 from utilities.utils import csv_format, normalize_querydict, prepare_cloned_fields
->>>>>>> fec3ee6f
 from .error_handlers import handle_protectederror
 from .forms import ConfirmationForm, ImportForm
 from .paginator import EnhancedPaginator, get_paginate_count
@@ -397,15 +392,9 @@
     def get(self, request, *args, **kwargs):
         obj = self.alter_obj(self.get_object(kwargs), request, args, kwargs)
 
-        # Parse initial data manually to avoid setting field values as lists
-<<<<<<< HEAD
-        initial_data = {k: request.GET[k] for k in request.GET}
+        initial_data = normalize_querydict(request.GET)
         form = self.model_form(instance=obj, initial=initial_data)
         restrict_form_fields(form, request.user)
-=======
-        initial_data = normalize_querydict(request.GET)
-        form = self.model_form(instance=self.obj, initial=initial_data)
->>>>>>> fec3ee6f
 
         return render(request, self.template_name, {
             'obj': obj,
