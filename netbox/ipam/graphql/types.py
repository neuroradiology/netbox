--- conflicted
+++ resolved
@@ -1,24 +1,15 @@
-from typing import TYPE_CHECKING, Annotated, List, Union
+from typing import Annotated, List, Union
 
 import strawberry
 import strawberry_django
+
 from circuits.graphql.types import ProviderType
 from dcim.graphql.types import SiteType
 from ipam import models
-
-<<<<<<< HEAD
-=======
-from ipam import filtersets, models
+from netbox.graphql.scalars import BigInt
+from netbox.graphql.types import BaseObjectType, NetBoxObjectType, OrganizationalObjectType
+from .filters import *
 from .mixins import IPAddressesMixin
->>>>>>> 78bd7dec
-from netbox.graphql.scalars import BigInt
-from netbox.graphql.types import (
-    BaseObjectType,
-    NetBoxObjectType,
-    OrganizationalObjectType,
-)
-
-from .filters import *
 
 __all__ = (
     'ASNType',
@@ -101,16 +92,12 @@
     tenant: Annotated["TenantType", strawberry.lazy('tenancy.graphql.types')] | None
 
 
-<<<<<<< HEAD
 @strawberry_django.type(
     models.FHRPGroup,
     fields='__all__',
     filters=FHRPGroupFilter
 )
-class FHRPGroupType(NetBoxObjectType):
-=======
 class FHRPGroupType(NetBoxObjectType, IPAddressesMixin):
->>>>>>> 78bd7dec
 
     @strawberry_django.field
     def fhrpgroupassignment_set(self) -> List[Annotated["FHRPGroupAssignmentType", strawberry.lazy('ipam.graphql.types')]]:
