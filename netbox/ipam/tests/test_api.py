import json

from django.urls import reverse
from netaddr import IPNetwork
from rest_framework import status

from dcim.models import Device, DeviceRole, DeviceType, Interface, Manufacturer, Site
from ipam.choices import *
from ipam.models import *
from tenancy.models import Tenant
from utilities.testing import APITestCase, APIViewTestCases, create_test_device, disable_warnings


class AppTest(APITestCase):

    def test_root(self):

        url = reverse('ipam-api:api-root')
        response = self.client.get('{}?format=api'.format(url), **self.header)

        self.assertEqual(response.status_code, 200)


class ASNRangeTest(APIViewTestCases.APIViewTestCase):
    model = ASNRange
    brief_fields = ['display', 'id', 'name', 'url']
    bulk_update_data = {
        'description': 'New description',
    }

    @classmethod
    def setUpTestData(cls):
        rirs = (
            RIR(name='RIR 1', slug='rir-1', is_private=True),
            RIR(name='RIR 2', slug='rir-2', is_private=True),
        )
        RIR.objects.bulk_create(rirs)

        tenants = (
            Tenant(name='Tenant 1', slug='tenant-1'),
            Tenant(name='Tenant 2', slug='tenant-2'),
        )
        Tenant.objects.bulk_create(tenants)

        asn_ranges = (
            ASNRange(name='ASN Range 1', slug='asn-range-1', rir=rirs[0], tenant=tenants[0], start=100, end=199),
            ASNRange(name='ASN Range 2', slug='asn-range-2', rir=rirs[0], tenant=tenants[0], start=200, end=299),
            ASNRange(name='ASN Range 3', slug='asn-range-3', rir=rirs[0], tenant=tenants[0], start=300, end=399),
        )
        ASNRange.objects.bulk_create(asn_ranges)

        cls.create_data = [
            {
                'name': 'ASN Range 4',
                'slug': 'asn-range-4',
                'rir': rirs[1].pk,
                'start': 400,
                'end': 499,
                'tenant': tenants[1].pk,
            },
            {
                'name': 'ASN Range 5',
                'slug': 'asn-range-5',
                'rir': rirs[1].pk,
                'start': 500,
                'end': 599,
                'tenant': tenants[1].pk,
            },
            {
                'name': 'ASN Range 6',
                'slug': 'asn-range-6',
                'rir': rirs[1].pk,
                'start': 600,
                'end': 699,
                'tenant': tenants[1].pk,
            },
        ]

    def test_list_available_asns(self):
        """
        Test retrieval of all available ASNs within a parent range.
        """
        rir = RIR.objects.first()
        asnrange = ASNRange.objects.create(name='Range 1', slug='range-1', rir=rir, start=101, end=110)
        url = reverse('ipam-api:asnrange-available-asns', kwargs={'pk': asnrange.pk})
        self.add_permissions('ipam.view_asnrange', 'ipam.view_asn')

        response = self.client.get(url, **self.header)
        self.assertHttpStatus(response, status.HTTP_200_OK)
        self.assertEqual(len(response.data), 10)

    def test_create_single_available_asn(self):
        """
        Test creation of the first available ASN within a range.
        """
        rir = RIR.objects.first()
        asnrange = ASNRange.objects.create(name='Range 1', slug='range-1', rir=rir, start=101, end=110)
        url = reverse('ipam-api:asnrange-available-asns', kwargs={'pk': asnrange.pk})
        self.add_permissions('ipam.view_asnrange', 'ipam.add_asn')

        data = {
            'description': 'New ASN'
        }
        response = self.client.post(url, data, format='json', **self.header)
        self.assertHttpStatus(response, status.HTTP_201_CREATED)
        self.assertEqual(response.data['rir']['id'], asnrange.rir.pk)
        self.assertEqual(response.data['description'], data['description'])

    def test_create_multiple_available_asns(self):
        """
        Test the creation of several available ASNs within a parent range.
        """
        rir = RIR.objects.first()
        asnrange = ASNRange.objects.create(name='Range 1', slug='range-1', rir=rir, start=101, end=110)
        url = reverse('ipam-api:asnrange-available-asns', kwargs={'pk': asnrange.pk})
        self.add_permissions('ipam.view_asnrange', 'ipam.add_asn')

        # Try to create eleven ASNs (only ten are available)
        data = [
            {'description': f'New ASN {i}'}
            for i in range(1, 12)
        ]
        assert len(data) == 11
        response = self.client.post(url, data, format='json', **self.header)
        self.assertHttpStatus(response, status.HTTP_409_CONFLICT)
        self.assertIn('detail', response.data)

        # Create all ten available ASNs in a single request
        data.pop()
        assert len(data) == 10
        response = self.client.post(url, data, format='json', **self.header)
        self.assertHttpStatus(response, status.HTTP_201_CREATED)
        self.assertEqual(len(response.data), 10)


class ASNTest(APIViewTestCases.APIViewTestCase):
    model = ASN
    brief_fields = ['asn', 'display', 'id', 'url']
    bulk_update_data = {
        'description': 'New description',
    }

    @classmethod
    def setUpTestData(cls):
        rirs = (
            RIR(name='RIR 1', slug='rir-1', is_private=True),
            RIR(name='RIR 2', slug='rir-2', is_private=True),
        )
        RIR.objects.bulk_create(rirs)

        sites = (
            Site(name='Site 1', slug='site-1'),
            Site(name='Site 2', slug='site-2')
        )
        Site.objects.bulk_create(sites)

        tenants = (
            Tenant(name='Tenant 1', slug='tenant-1'),
            Tenant(name='Tenant 2', slug='tenant-2'),
        )
        Tenant.objects.bulk_create(tenants)

        asns = (
            ASN(asn=65000, rir=rirs[0], tenant=tenants[0]),
            ASN(asn=65001, rir=rirs[0], tenant=tenants[1]),
            ASN(asn=4200000000, rir=rirs[1], tenant=tenants[0]),
            ASN(asn=4200000001, rir=rirs[1], tenant=tenants[1]),
        )
        ASN.objects.bulk_create(asns)

        asns[0].sites.set([sites[0]])
        asns[1].sites.set([sites[1]])
        asns[2].sites.set([sites[0]])
        asns[3].sites.set([sites[1]])

        cls.create_data = [
            {
                'asn': 64512,
                'rir': rirs[0].pk,
            },
            {
                'asn': 65002,
                'rir': rirs[0].pk,
            },
            {
                'asn': 4200000002,
                'rir': rirs[1].pk,
            },
        ]


class VRFTest(APIViewTestCases.APIViewTestCase):
    model = VRF
    brief_fields = ['display', 'id', 'name', 'prefix_count', 'rd', 'url']
    create_data = [
        {
            'name': 'VRF 4',
            'rd': '65000:4',
        },
        {
            'name': 'VRF 5',
            'rd': '65000:5',
        },
        {
            'name': 'VRF 6',
            'rd': '65000:6',
        },
    ]
    bulk_update_data = {
        'description': 'New description',
    }

    @classmethod
    def setUpTestData(cls):

        vrfs = (
            VRF(name='VRF 1', rd='65000:1'),
            VRF(name='VRF 2', rd='65000:2'),
            VRF(name='VRF 3'),  # No RD
        )
        VRF.objects.bulk_create(vrfs)


class RouteTargetTest(APIViewTestCases.APIViewTestCase):
    model = RouteTarget
    brief_fields = ['display', 'id', 'name', 'url']
    create_data = [
        {
            'name': '65000:1004',
        },
        {
            'name': '65000:1005',
        },
        {
            'name': '65000:1006',
        },
    ]
    bulk_update_data = {
        'description': 'New description',
    }

    @classmethod
    def setUpTestData(cls):

        route_targets = (
            RouteTarget(name='65000:1001'),
            RouteTarget(name='65000:1002'),
            RouteTarget(name='65000:1003'),
        )
        RouteTarget.objects.bulk_create(route_targets)


class RIRTest(APIViewTestCases.APIViewTestCase):
    model = RIR
    brief_fields = ['aggregate_count', 'display', 'id', 'name', 'slug', 'url']
    create_data = [
        {
            'name': 'RIR 4',
            'slug': 'rir-4',
        },
        {
            'name': 'RIR 5',
            'slug': 'rir-5',
        },
        {
            'name': 'RIR 6',
            'slug': 'rir-6',
        },
    ]
    bulk_update_data = {
        'description': 'New description',
    }

    @classmethod
    def setUpTestData(cls):

        rirs = (
            RIR(name='RIR 1', slug='rir-1'),
            RIR(name='RIR 2', slug='rir-2'),
            RIR(name='RIR 3', slug='rir-3'),
        )
        RIR.objects.bulk_create(rirs)


class AggregateTest(APIViewTestCases.APIViewTestCase):
    model = Aggregate
    brief_fields = ['display', 'family', 'id', 'prefix', 'url']
    bulk_update_data = {
        'description': 'New description',
    }

    @classmethod
    def setUpTestData(cls):

        rirs = (
            RIR(name='RIR 1', slug='rir-1'),
            RIR(name='RIR 2', slug='rir-2'),
        )
        RIR.objects.bulk_create(rirs)

        aggregates = (
            Aggregate(prefix=IPNetwork('10.0.0.0/8'), rir=rirs[0]),
            Aggregate(prefix=IPNetwork('172.16.0.0/12'), rir=rirs[0]),
            Aggregate(prefix=IPNetwork('192.168.0.0/16'), rir=rirs[0]),
        )
        Aggregate.objects.bulk_create(aggregates)

        cls.create_data = [
            {
                'prefix': '100.0.0.0/8',
                'rir': rirs[1].pk,
            },
            {
                'prefix': '101.0.0.0/8',
                'rir': rirs[1].pk,
            },
            {
                'prefix': '102.0.0.0/8',
                'rir': rirs[1].pk,
            },
        ]


class RoleTest(APIViewTestCases.APIViewTestCase):
    model = Role
    brief_fields = ['display', 'id', 'name', 'prefix_count', 'slug', 'url', 'vlan_count']
    create_data = [
        {
            'name': 'Role 4',
            'slug': 'role-4',
        },
        {
            'name': 'Role 5',
            'slug': 'role-5',
        },
        {
            'name': 'Role 6',
            'slug': 'role-6',
        },
    ]
    bulk_update_data = {
        'description': 'New description',
    }

    @classmethod
    def setUpTestData(cls):

        roles = (
            Role(name='Role 1', slug='role-1'),
            Role(name='Role 2', slug='role-2'),
            Role(name='Role 3', slug='role-3'),
        )
        Role.objects.bulk_create(roles)


class PrefixTest(APIViewTestCases.APIViewTestCase):
    model = Prefix
    brief_fields = ['_depth', 'display', 'family', 'id', 'prefix', 'url']
    create_data = [
        {
            'prefix': '192.168.4.0/24',
        },
        {
            'prefix': '192.168.5.0/24',
        },
        {
            'prefix': '192.168.6.0/24',
        },
    ]
    bulk_update_data = {
        'description': 'New description',
    }

    @classmethod
    def setUpTestData(cls):

        prefixes = (
            Prefix(prefix=IPNetwork('192.168.1.0/24')),
            Prefix(prefix=IPNetwork('192.168.2.0/24')),
            Prefix(prefix=IPNetwork('192.168.3.0/24')),
        )
        Prefix.objects.bulk_create(prefixes)

    def test_list_available_prefixes(self):
        """
        Test retrieval of all available prefixes within a parent prefix.
        """
        vrf = VRF.objects.create(name='VRF 1')
        prefix = Prefix.objects.create(prefix=IPNetwork('192.0.2.0/24'), vrf=vrf)
        Prefix.objects.create(prefix=IPNetwork('192.0.2.64/26'), vrf=vrf)
        Prefix.objects.create(prefix=IPNetwork('192.0.2.192/27'), vrf=vrf)
        url = reverse('ipam-api:prefix-available-prefixes', kwargs={'pk': prefix.pk})
        self.add_permissions('ipam.view_prefix')

        # Retrieve all available IPs
        response = self.client.get(url, **self.header)
        available_prefixes = ['192.0.2.0/26', '192.0.2.128/26', '192.0.2.224/27']
        for i, p in enumerate(response.data):
            self.assertEqual(p['prefix'], available_prefixes[i])

    def test_create_single_available_prefix(self):
        """
        Test retrieval of the first available prefix within a parent prefix.
        """
        vrf = VRF.objects.create(name='VRF 1')
        prefix = Prefix.objects.create(prefix=IPNetwork('192.0.2.0/28'), vrf=vrf, is_pool=True)
        url = reverse('ipam-api:prefix-available-prefixes', kwargs={'pk': prefix.pk})
        self.add_permissions('ipam.view_prefix', 'ipam.add_prefix')

        # Create four available prefixes with individual requests
        prefixes_to_be_created = [
            '192.0.2.0/30',
            '192.0.2.4/30',
            '192.0.2.8/30',
            '192.0.2.12/30',
        ]
        for i in range(4):
            data = {
                'prefix_length': 30,
                'description': 'Test Prefix {}'.format(i + 1)
            }
            response = self.client.post(url, data, format='json', **self.header)
            self.assertHttpStatus(response, status.HTTP_201_CREATED)
            self.assertEqual(response.data['prefix'], prefixes_to_be_created[i])
            self.assertEqual(response.data['vrf']['id'], vrf.pk)
            self.assertEqual(response.data['description'], data['description'])

        # Try to create one more prefix
        response = self.client.post(url, {'prefix_length': 30}, format='json', **self.header)
        self.assertHttpStatus(response, status.HTTP_409_CONFLICT)
        self.assertIn('detail', response.data)

        # Try to create invalid prefix type
        response = self.client.post(url, {'prefix_length': '30'}, format='json', **self.header)
        self.assertHttpStatus(response, status.HTTP_400_BAD_REQUEST)
        self.assertIn('prefix_length', response.data[0])

    def test_create_multiple_available_prefixes(self):
        """
        Test the creation of available prefixes within a parent prefix.
        """
        vrf = VRF.objects.create(name='VRF 1')
        prefix = Prefix.objects.create(prefix=IPNetwork('192.0.2.0/28'), vrf=vrf, is_pool=True)
        url = reverse('ipam-api:prefix-available-prefixes', kwargs={'pk': prefix.pk})
        self.add_permissions('ipam.view_prefix', 'ipam.add_prefix')

        # Try to create five /30s (only four are available)
        data = [
            {'prefix_length': 30, 'description': 'Prefix 1'},
            {'prefix_length': 30, 'description': 'Prefix 2'},
            {'prefix_length': 30, 'description': 'Prefix 3'},
            {'prefix_length': 30, 'description': 'Prefix 4'},
            {'prefix_length': 30, 'description': 'Prefix 5'},
        ]
        response = self.client.post(url, data, format='json', **self.header)
        self.assertHttpStatus(response, status.HTTP_409_CONFLICT)
        self.assertIn('detail', response.data)

        # Verify that no prefixes were created (the entire /28 is still available)
        response = self.client.get(url, **self.header)
        self.assertHttpStatus(response, status.HTTP_200_OK)
        self.assertEqual(response.data[0]['prefix'], '192.0.2.0/28')

        # Create four /30s in a single request
        response = self.client.post(url, data[:4], format='json', **self.header)
        self.assertHttpStatus(response, status.HTTP_201_CREATED)
        self.assertEqual(len(response.data), 4)

    def test_list_available_ips(self):
        """
        Test retrieval of all available IP addresses within a parent prefix.
        """
        vrf = VRF.objects.create(name='VRF 1')
        prefix = Prefix.objects.create(prefix=IPNetwork('192.0.2.0/29'), vrf=vrf, is_pool=True)
        url = reverse('ipam-api:prefix-available-ips', kwargs={'pk': prefix.pk})
        self.add_permissions('ipam.view_prefix', 'ipam.view_ipaddress')

        # Retrieve all available IPs
        response = self.client.get(url, **self.header)
        self.assertHttpStatus(response, status.HTTP_200_OK)
        self.assertEqual(len(response.data), 8)  # 8 because prefix.is_pool = True

        # Change the prefix to not be a pool and try again
        prefix.is_pool = False
        prefix.save()
        response = self.client.get(url, **self.header)
        self.assertEqual(len(response.data), 6)  # 8 - 2 because prefix.is_pool = False

    def test_create_single_available_ip(self):
        """
        Test retrieval of the first available IP address within a parent prefix.
        """
        vrf = VRF.objects.create(name='VRF 1')
        prefix = Prefix.objects.create(prefix=IPNetwork('192.0.2.0/30'), vrf=vrf, is_pool=True)
        url = reverse('ipam-api:prefix-available-ips', kwargs={'pk': prefix.pk})
        self.add_permissions('ipam.view_prefix', 'ipam.add_ipaddress')

        # Create all four available IPs with individual requests
        for i in range(1, 5):
            data = {
                'description': 'Test IP {}'.format(i)
            }
            response = self.client.post(url, data, format='json', **self.header)
            self.assertHttpStatus(response, status.HTTP_201_CREATED)
            self.assertEqual(response.data['vrf']['id'], vrf.pk)
            self.assertEqual(response.data['description'], data['description'])

        # Try to create one more IP
        response = self.client.post(url, {}, format='json', **self.header)
        self.assertHttpStatus(response, status.HTTP_409_CONFLICT)
        self.assertIn('detail', response.data)

    def test_create_multiple_available_ips(self):
        """
        Test the creation of available IP addresses within a parent prefix.
        """
        vrf = VRF.objects.create(name='VRF 1')
        prefix = Prefix.objects.create(prefix=IPNetwork('192.0.2.0/29'), vrf=vrf, is_pool=True)
        url = reverse('ipam-api:prefix-available-ips', kwargs={'pk': prefix.pk})
        self.add_permissions('ipam.view_prefix', 'ipam.add_ipaddress')

        # Try to create nine IPs (only eight are available)
        data = [{'description': f'Test IP {i}'} for i in range(1, 10)]  # 9 IPs
        response = self.client.post(url, data, format='json', **self.header)
        self.assertHttpStatus(response, status.HTTP_409_CONFLICT)
        self.assertIn('detail', response.data)

        # Create all eight available IPs in a single request
        data = [{'description': 'Test IP {}'.format(i)} for i in range(1, 9)]  # 8 IPs
        response = self.client.post(url, data, format='json', **self.header)
        self.assertHttpStatus(response, status.HTTP_201_CREATED)
        self.assertEqual(len(response.data), 8)


class IPRangeTest(APIViewTestCases.APIViewTestCase):
    model = IPRange
    brief_fields = ['display', 'end_address', 'family', 'id', 'start_address', 'url']
    create_data = [
        {
            'start_address': '192.168.4.10/24',
            'end_address': '192.168.4.50/24',
        },
        {
            'start_address': '192.168.5.10/24',
            'end_address': '192.168.5.50/24',
        },
        {
            'start_address': '192.168.6.10/24',
            'end_address': '192.168.6.50/24',
        },
    ]
    bulk_update_data = {
        'description': 'New description',
    }

    @classmethod
    def setUpTestData(cls):

        ip_ranges = (
            IPRange(start_address=IPNetwork('192.168.1.10/24'), end_address=IPNetwork('192.168.1.50/24'), size=51),
            IPRange(start_address=IPNetwork('192.168.2.10/24'), end_address=IPNetwork('192.168.2.50/24'), size=51),
            IPRange(start_address=IPNetwork('192.168.3.10/24'), end_address=IPNetwork('192.168.3.50/24'), size=51),
        )
        IPRange.objects.bulk_create(ip_ranges)

    def test_list_available_ips(self):
        """
        Test retrieval of all available IP addresses within a parent IP range.
        """
        iprange = IPRange.objects.create(
            start_address=IPNetwork('192.0.2.10/24'),
            end_address=IPNetwork('192.0.2.19/24')
        )
        url = reverse('ipam-api:iprange-available-ips', kwargs={'pk': iprange.pk})
        self.add_permissions('ipam.view_iprange', 'ipam.view_ipaddress')

        # Retrieve all available IPs
        response = self.client.get(url, **self.header)
        self.assertHttpStatus(response, status.HTTP_200_OK)
        self.assertEqual(len(response.data), 10)

    def test_create_single_available_ip(self):
        """
        Test retrieval of the first available IP address within a parent IP range.
        """
        vrf = VRF.objects.create(name='Test VRF 1', rd='1234')
        iprange = IPRange.objects.create(
            start_address=IPNetwork('192.0.2.1/24'),
            end_address=IPNetwork('192.0.2.3/24'),
            vrf=vrf
        )
        url = reverse('ipam-api:iprange-available-ips', kwargs={'pk': iprange.pk})
        self.add_permissions('ipam.view_iprange', 'ipam.add_ipaddress')

        # Create all three available IPs with individual requests
        for i in range(1, 4):
            data = {
                'description': f'Test IP #{i}'
            }
            response = self.client.post(url, data, format='json', **self.header)
            self.assertHttpStatus(response, status.HTTP_201_CREATED)
            self.assertEqual(response.data['vrf']['id'], vrf.pk)
            self.assertEqual(response.data['description'], data['description'])

        # Try to create one more IP
        response = self.client.post(url, {}, format='json', **self.header)
        self.assertHttpStatus(response, status.HTTP_409_CONFLICT)
        self.assertIn('detail', response.data)

    def test_create_multiple_available_ips(self):
        """
        Test the creation of available IP addresses within a parent IP range.
        """
        iprange = IPRange.objects.create(
            start_address=IPNetwork('192.0.2.1/24'),
            end_address=IPNetwork('192.0.2.8/24')
        )
        url = reverse('ipam-api:iprange-available-ips', kwargs={'pk': iprange.pk})
        self.add_permissions('ipam.view_iprange', 'ipam.add_ipaddress')

        # Try to create nine IPs (only eight are available)
        data = [{'description': f'Test IP #{i}'} for i in range(1, 10)]  # 9 IPs
        response = self.client.post(url, data, format='json', **self.header)
        self.assertHttpStatus(response, status.HTTP_409_CONFLICT)
        self.assertIn('detail', response.data)

        # Create all eight available IPs in a single request
        data = [{'description': f'Test IP #{i}'} for i in range(1, 9)]  # 8 IPs
        response = self.client.post(url, data, format='json', **self.header)
        self.assertHttpStatus(response, status.HTTP_201_CREATED)
        self.assertEqual(len(response.data), 8)


class IPAddressTest(APIViewTestCases.APIViewTestCase):
    model = IPAddress
    brief_fields = ['address', 'display', 'family', 'id', 'url']
    create_data = [
        {
            'address': '192.168.0.4/24',
        },
        {
            'address': '192.168.0.5/24',
        },
        {
            'address': '192.168.0.6/24',
        },
    ]
    bulk_update_data = {
        'description': 'New description',
    }

    @classmethod
    def setUpTestData(cls):

        ip_addresses = (
            IPAddress(address=IPNetwork('192.168.0.1/24')),
            IPAddress(address=IPNetwork('192.168.0.2/24')),
            IPAddress(address=IPNetwork('192.168.0.3/24')),
        )
        IPAddress.objects.bulk_create(ip_addresses)

    def test_assign_object(self):
        """
        Test the creation of available IP addresses within a parent IP range.
        """
        site = Site.objects.create(name='Site 1')
        manufacturer = Manufacturer.objects.create(name='Manufacturer 1')
        device_type = DeviceType.objects.create(model='Device Type 1', manufacturer=manufacturer)
        role = DeviceRole.objects.create(name='Switch')
        device1 = Device.objects.create(
            name='Device 1',
            site=site,
            device_type=device_type,
            role=role,
            status='active'
        )
        interface1 = Interface.objects.create(name='Interface 1', device=device1, type='1000baset')
        interface2 = Interface.objects.create(name='Interface 2', device=device1, type='1000baset')
        device2 = Device.objects.create(
            name='Device 2',
            site=site,
            device_type=device_type,
            role=role,
            status='active'
        )
        interface3 = Interface.objects.create(name='Interface 3', device=device2, type='1000baset')

        ip_addresses = (
            IPAddress(address=IPNetwork('192.168.0.4/24'), assigned_object=interface1),
            IPAddress(address=IPNetwork('192.168.1.4/24')),
        )
        IPAddress.objects.bulk_create(ip_addresses)

        ip1 = ip_addresses[0]
        ip1.assigned_object = interface1
        device1.primary_ip4 = ip_addresses[0]
        device1.save()

        ip2 = ip_addresses[1]

        url = reverse('ipam-api:ipaddress-detail', kwargs={'pk': ip1.pk})
        self.add_permissions('ipam.change_ipaddress')

        # assign to same parent
        data = {
            'assigned_object_id': interface2.pk
        }
        response = self.client.patch(url, data, format='json', **self.header)
        self.assertHttpStatus(response, status.HTTP_200_OK)

        # assign to same different parent - should error
        data = {
            'assigned_object_id': interface3.pk
        }
        response = self.client.patch(url, data, format='json', **self.header)
        self.assertHttpStatus(response, status.HTTP_400_BAD_REQUEST)


class FHRPGroupTest(APIViewTestCases.APIViewTestCase):
    model = FHRPGroup
    brief_fields = ['display', 'group_id', 'id', 'protocol', 'url']
    bulk_update_data = {
        'protocol': FHRPGroupProtocolChoices.PROTOCOL_GLBP,
        'group_id': 200,
        'auth_type': FHRPGroupAuthTypeChoices.AUTHENTICATION_MD5,
        'auth_key': 'foobarbaz999',
        'name': 'foobar-999',
        'description': 'New description',
    }

    @classmethod
    def setUpTestData(cls):

        fhrp_groups = (
            FHRPGroup(protocol=FHRPGroupProtocolChoices.PROTOCOL_VRRP2, group_id=10, auth_type=FHRPGroupAuthTypeChoices.AUTHENTICATION_PLAINTEXT, auth_key='foobar123'),
            FHRPGroup(protocol=FHRPGroupProtocolChoices.PROTOCOL_VRRP3, group_id=20, auth_type=FHRPGroupAuthTypeChoices.AUTHENTICATION_MD5, auth_key='foobar123'),
            FHRPGroup(protocol=FHRPGroupProtocolChoices.PROTOCOL_HSRP, group_id=30),
        )
        FHRPGroup.objects.bulk_create(fhrp_groups)

        cls.create_data = [
            {
                'protocol': FHRPGroupProtocolChoices.PROTOCOL_VRRP2,
                'group_id': 110,
                'auth_type': FHRPGroupAuthTypeChoices.AUTHENTICATION_PLAINTEXT,
                'auth_key': 'foobar123',
            },
            {
                'protocol': FHRPGroupProtocolChoices.PROTOCOL_VRRP3,
                'group_id': 120,
                'auth_type': FHRPGroupAuthTypeChoices.AUTHENTICATION_MD5,
                'auth_key': 'barfoo456',
            },
            {
                'protocol': FHRPGroupProtocolChoices.PROTOCOL_GLBP,
                'group_id': 130,
            },
        ]


class FHRPGroupAssignmentTest(APIViewTestCases.APIViewTestCase):
    model = FHRPGroupAssignment
    brief_fields = ['display', 'group_id', 'id', 'interface_id', 'interface_type', 'priority', 'url']
    bulk_update_data = {
        'priority': 100,
    }

    @classmethod
    def setUpTestData(cls):

        device1 = create_test_device('device1')
        device2 = create_test_device('device2')
        device3 = create_test_device('device3')

        interfaces = (
            Interface(device=device1, name='eth0', type='other'),
            Interface(device=device1, name='eth1', type='other'),
            Interface(device=device1, name='eth2', type='other'),
            Interface(device=device2, name='eth0', type='other'),
            Interface(device=device2, name='eth1', type='other'),
            Interface(device=device2, name='eth2', type='other'),
            Interface(device=device3, name='eth0', type='other'),
            Interface(device=device3, name='eth1', type='other'),
            Interface(device=device3, name='eth2', type='other'),
        )
        Interface.objects.bulk_create(interfaces)

        ip_addresses = (
            IPAddress(address=IPNetwork('192.168.0.2/24'), assigned_object=interfaces[0]),
            IPAddress(address=IPNetwork('192.168.1.2/24'), assigned_object=interfaces[1]),
            IPAddress(address=IPNetwork('192.168.2.2/24'), assigned_object=interfaces[2]),
            IPAddress(address=IPNetwork('192.168.0.3/24'), assigned_object=interfaces[3]),
            IPAddress(address=IPNetwork('192.168.1.3/24'), assigned_object=interfaces[4]),
            IPAddress(address=IPNetwork('192.168.2.3/24'), assigned_object=interfaces[5]),
            IPAddress(address=IPNetwork('192.168.0.4/24'), assigned_object=interfaces[6]),
            IPAddress(address=IPNetwork('192.168.1.4/24'), assigned_object=interfaces[7]),
            IPAddress(address=IPNetwork('192.168.2.4/24'), assigned_object=interfaces[8]),
        )
        IPAddress.objects.bulk_create(ip_addresses)

        fhrp_groups = (
            FHRPGroup(protocol=FHRPGroupProtocolChoices.PROTOCOL_VRRP2, group_id=10),
            FHRPGroup(protocol=FHRPGroupProtocolChoices.PROTOCOL_VRRP2, group_id=20),
            FHRPGroup(protocol=FHRPGroupProtocolChoices.PROTOCOL_VRRP2, group_id=30),
        )
        FHRPGroup.objects.bulk_create(fhrp_groups)

        fhrp_group_assignments = (
            FHRPGroupAssignment(group=fhrp_groups[0], interface=interfaces[0], priority=10),
            FHRPGroupAssignment(group=fhrp_groups[1], interface=interfaces[1], priority=10),
            FHRPGroupAssignment(group=fhrp_groups[2], interface=interfaces[2], priority=10),
            FHRPGroupAssignment(group=fhrp_groups[0], interface=interfaces[3], priority=20),
            FHRPGroupAssignment(group=fhrp_groups[1], interface=interfaces[4], priority=20),
            FHRPGroupAssignment(group=fhrp_groups[2], interface=interfaces[5], priority=20),
        )
        FHRPGroupAssignment.objects.bulk_create(fhrp_group_assignments)

        cls.create_data = [
            {
                'group': fhrp_groups[0].pk,
                'interface_type': 'dcim.interface',
                'interface_id': interfaces[6].pk,
                'priority': 30,
            },
            {
                'group': fhrp_groups[1].pk,
                'interface_type': 'dcim.interface',
                'interface_id': interfaces[7].pk,
                'priority': 30,
            },
            {
                'group': fhrp_groups[2].pk,
                'interface_type': 'dcim.interface',
                'interface_id': interfaces[8].pk,
                'priority': 30,
            },
        ]


class VLANGroupTest(APIViewTestCases.APIViewTestCase):
    model = VLANGroup
    brief_fields = ['display', 'id', 'name', 'slug', 'url', 'vlan_count']
    create_data = [
        {
            'name': 'VLAN Group 4',
            'slug': 'vlan-group-4',
        },
        {
            'name': 'VLAN Group 5',
            'slug': 'vlan-group-5',
        },
        {
            'name': 'VLAN Group 6',
            'slug': 'vlan-group-6',
        },
    ]
    bulk_update_data = {
        'description': 'New description',
    }

    @classmethod
    def setUpTestData(cls):

        vlan_groups = (
            VLANGroup(name='VLAN Group 1', slug='vlan-group-1'),
            VLANGroup(name='VLAN Group 2', slug='vlan-group-2'),
            VLANGroup(name='VLAN Group 3', slug='vlan-group-3'),
        )
        VLANGroup.objects.bulk_create(vlan_groups)

    def test_list_available_vlans(self):
        """
        Test retrieval of all available VLANs within a group.
        """
        MIN_VID = 100
        MAX_VID = 199

        self.add_permissions('ipam.view_vlangroup', 'ipam.view_vlan')
        vlangroup = VLANGroup.objects.create(
            name='VLAN Group X',
            slug='vlan-group-x',
            min_vid=MIN_VID,
            max_vid=MAX_VID
        )

        # Create a set of VLANs within the group
        vlans = (
            VLAN(vid=10, name='VLAN 10', group=vlangroup),
            VLAN(vid=20, name='VLAN 20', group=vlangroup),
            VLAN(vid=30, name='VLAN 30', group=vlangroup),
        )
        VLAN.objects.bulk_create(vlans)

        # Retrieve all available VLANs
        url = reverse('ipam-api:vlangroup-available-vlans', kwargs={'pk': vlangroup.pk})
        response = self.client.get(f'{url}?limit=0', **self.header)
        self.assertEqual(len(response.data), MAX_VID - MIN_VID + 1)
        available_vlans = {vlan['vid'] for vlan in response.data}
        for vlan in vlans:
            self.assertNotIn(vlan.vid, available_vlans)

        # Retrieve a maximum number of available VLANs
        url = reverse('ipam-api:vlangroup-available-vlans', kwargs={'pk': vlangroup.pk})
        response = self.client.get(f'{url}?limit=10', **self.header)
        self.assertEqual(len(response.data), 10)

    def test_create_single_available_vlan(self):
        """
        Test the creation of a single available VLAN.
        """
        self.add_permissions('ipam.view_vlangroup', 'ipam.view_vlan', 'ipam.add_vlan')
        vlangroup = VLANGroup.objects.first()
        VLAN.objects.create(vid=1, name='VLAN 1', group=vlangroup)

        data = {
            "name": "First VLAN",
        }
        url = reverse('ipam-api:vlangroup-available-vlans', kwargs={'pk': vlangroup.pk})
        response = self.client.post(url, data, format='json', **self.header)

        self.assertHttpStatus(response, status.HTTP_201_CREATED)
        self.assertEqual(response.data['name'], data['name'])
        self.assertEqual(response.data['group']['id'], vlangroup.pk)
        self.assertEqual(response.data['vid'], 2)

    def test_create_multiple_available_vlans(self):
        """
        Test the creation of multiple available VLANs.
        """
        self.add_permissions('ipam.view_vlangroup', 'ipam.view_vlan', 'ipam.add_vlan')
        vlangroup = VLANGroup.objects.first()

        vlans = (
            VLAN(vid=1, name='VLAN 1', group=vlangroup),
            VLAN(vid=3, name='VLAN 3', group=vlangroup),
            VLAN(vid=5, name='VLAN 5', group=vlangroup),
        )
        VLAN.objects.bulk_create(vlans)

        data = (
            {"name": "First VLAN"},
            {"name": "Second VLAN"},
            {"name": "Third VLAN"},
        )
        url = reverse('ipam-api:vlangroup-available-vlans', kwargs={'pk': vlangroup.pk})
        response = self.client.post(url, data, format='json', **self.header)

        self.assertHttpStatus(response, status.HTTP_201_CREATED)
        self.assertEqual(len(response.data), 3)
        self.assertEqual(response.data[0]['name'], data[0]['name'])
        self.assertEqual(response.data[0]['group']['id'], vlangroup.pk)
        self.assertEqual(response.data[0]['vid'], 2)
        self.assertEqual(response.data[1]['name'], data[1]['name'])
        self.assertEqual(response.data[1]['group']['id'], vlangroup.pk)
        self.assertEqual(response.data[1]['vid'], 4)
        self.assertEqual(response.data[2]['name'], data[2]['name'])
        self.assertEqual(response.data[2]['group']['id'], vlangroup.pk)
        self.assertEqual(response.data[2]['vid'], 6)


class VLANTest(APIViewTestCases.APIViewTestCase):
    model = VLAN
    brief_fields = ['display', 'id', 'name', 'url', 'vid']
    bulk_update_data = {
        'description': 'New description',
    }

    @classmethod
    def setUpTestData(cls):

        vlan_groups = (
            VLANGroup(name='VLAN Group 1', slug='vlan-group-1'),
            VLANGroup(name='VLAN Group 2', slug='vlan-group-2'),
        )
        VLANGroup.objects.bulk_create(vlan_groups)

        vlans = (
            VLAN(name='VLAN 1', vid=1, group=vlan_groups[0]),
            VLAN(name='VLAN 2', vid=2, group=vlan_groups[0]),
            VLAN(name='VLAN 3', vid=3, group=vlan_groups[0]),
        )
        VLAN.objects.bulk_create(vlans)

        cls.create_data = [
            {
                'vid': 4,
                'name': 'VLAN 4',
                'group': vlan_groups[1].pk,
            },
            {
                'vid': 5,
                'name': 'VLAN 5',
                'group': vlan_groups[1].pk,
            },
            {
                'vid': 6,
                'name': 'VLAN 6',
                'group': vlan_groups[1].pk,
            },
        ]

    def test_delete_vlan_with_prefix(self):
        """
        Attempt and fail to delete a VLAN with a Prefix assigned to it.
        """
        vlan = VLAN.objects.first()
        Prefix.objects.create(prefix=IPNetwork('192.0.2.0/24'), vlan=vlan)

        self.add_permissions('ipam.delete_vlan')
        url = reverse('ipam-api:vlan-detail', kwargs={'pk': vlan.pk})
        with disable_warnings('netbox.api.views.ModelViewSet'):
            response = self.client.delete(url, **self.header)

        self.assertHttpStatus(response, status.HTTP_409_CONFLICT)

        content = json.loads(response.content.decode('utf-8'))
        self.assertIn('detail', content)
        self.assertTrue(content['detail'].startswith('Unable to delete object.'))


class ServiceTemplateTest(APIViewTestCases.APIViewTestCase):
    model = ServiceTemplate
    brief_fields = ['display', 'id', 'name', 'ports', 'protocol', 'url']
    bulk_update_data = {
        'description': 'New description',
    }

    @classmethod
    def setUpTestData(cls):
        service_templates = (
            ServiceTemplate(name='Service Template 1', protocol=ServiceProtocolChoices.PROTOCOL_TCP, ports=[1, 2]),
            ServiceTemplate(name='Service Template 2', protocol=ServiceProtocolChoices.PROTOCOL_TCP, ports=[3, 4]),
            ServiceTemplate(name='Service Template 3', protocol=ServiceProtocolChoices.PROTOCOL_TCP, ports=[5, 6]),
        )
        ServiceTemplate.objects.bulk_create(service_templates)

        cls.create_data = [
            {
                'name': 'Service Template 4',
                'protocol': ServiceProtocolChoices.PROTOCOL_TCP,
                'ports': [7, 8],
            },
            {
                'name': 'Service Template 5',
                'protocol': ServiceProtocolChoices.PROTOCOL_TCP,
                'ports': [9, 10],
            },
            {
                'name': 'Service Template 6',
                'protocol': ServiceProtocolChoices.PROTOCOL_TCP,
                'ports': [11, 12],
            },
        ]


class ServiceTest(APIViewTestCases.APIViewTestCase):
    model = Service
    brief_fields = ['display', 'id', 'name', 'ports', 'protocol', 'url']
    bulk_update_data = {
        'description': 'New description',
    }

    @classmethod
    def setUpTestData(cls):
        site = Site.objects.create(name='Site 1', slug='site-1')
        manufacturer = Manufacturer.objects.create(name='Manufacturer 1', slug='manufacturer-1')
        devicetype = DeviceType.objects.create(manufacturer=manufacturer, model='Device Type 1')
        role = DeviceRole.objects.create(name='Device Role 1', slug='device-role-1')

        devices = (
            Device(name='Device 1', site=site, device_type=devicetype, role=role),
            Device(name='Device 2', site=site, device_type=devicetype, role=role),
        )
        Device.objects.bulk_create(devices)

        services = (
            Service(device=devices[0], name='Service 1', protocol=ServiceProtocolChoices.PROTOCOL_TCP, ports=[1]),
            Service(device=devices[0], name='Service 2', protocol=ServiceProtocolChoices.PROTOCOL_TCP, ports=[2]),
            Service(device=devices[0], name='Service 3', protocol=ServiceProtocolChoices.PROTOCOL_TCP, ports=[3]),
        )
        Service.objects.bulk_create(services)

        cls.create_data = [
            {
                'device': devices[1].pk,
                'name': 'Service 4',
                'protocol': ServiceProtocolChoices.PROTOCOL_TCP,
                'ports': [4],
            },
            {
                'device': devices[1].pk,
                'name': 'Service 5',
                'protocol': ServiceProtocolChoices.PROTOCOL_TCP,
                'ports': [5],
            },
            {
                'device': devices[1].pk,
                'name': 'Service 6',
                'protocol': ServiceProtocolChoices.PROTOCOL_TCP,
                'ports': [6],
            },
<<<<<<< HEAD
        ]


class L2VPNTest(APIViewTestCases.APIViewTestCase):
    model = L2VPN
    brief_fields = ['display', 'id', 'identifier', 'name', 'slug', 'type', 'url']
    create_data = [
        {
            'name': 'L2VPN 4',
            'slug': 'l2vpn-4',
            'type': 'vxlan',
            'identifier': 33343344
        },
        {
            'name': 'L2VPN 5',
            'slug': 'l2vpn-5',
            'type': 'vxlan',
            'identifier': 33343345
        },
        {
            'name': 'L2VPN 6',
            'slug': 'l2vpn-6',
            'type': 'vpws',
            'identifier': 33343346
        },
    ]
    bulk_update_data = {
        'description': 'New description',
    }

    @classmethod
    def setUpTestData(cls):

        l2vpns = (
            L2VPN(name='L2VPN 1', slug='l2vpn-1', type='vxlan', identifier=650001),
            L2VPN(name='L2VPN 2', slug='l2vpn-2', type='vpws', identifier=650002),
            L2VPN(name='L2VPN 3', slug='l2vpn-3', type='vpls'),  # No RD
        )
        L2VPN.objects.bulk_create(l2vpns)


class L2VPNTerminationTest(APIViewTestCases.APIViewTestCase):
    model = L2VPNTermination
    brief_fields = ['display', 'id', 'l2vpn', 'url']

    @classmethod
    def setUpTestData(cls):
        site = Site.objects.create(name='Site 1', slug='site-1')
        manufacturer = Manufacturer.objects.create(name='Manufacturer 1', slug='manufacturer-1')
        devicetype = DeviceType.objects.create(manufacturer=manufacturer, model='Device Type 1')
        role = DeviceRole.objects.create(name='Device Role 1', slug='device-role-1')

        devices = (
            Device(name='Device 1', site=site, device_type=devicetype, role=role),
            Device(name='Device 2', site=site, device_type=devicetype, role=role),
        )
        Device.objects.bulk_create(devices)

        vlans = (
            VLAN(name='VLAN 1', vid=651),
            VLAN(name='VLAN 2', vid=652),
            VLAN(name='VLAN 3', vid=653),
            VLAN(name='VLAN 4', vid=654),
            VLAN(name='VLAN 5', vid=655),
            VLAN(name='VLAN 6', vid=656),
            VLAN(name='VLAN 7', vid=657)
        )
        VLAN.objects.bulk_create(vlans)

        l2vpns = (
            L2VPN(name='L2VPN 1', slug='l2vpn-1', type='vxlan', identifier=650001),
            L2VPN(name='L2VPN 2', slug='l2vpn-2', type='vpws', identifier=650002),
            L2VPN(name='L2VPN 3', slug='l2vpn-3', type='vpls'),  # No RD
        )
        L2VPN.objects.bulk_create(l2vpns)

        l2vpnterminations = (
            L2VPNTermination(l2vpn=l2vpns[0], assigned_object=vlans[0]),
            L2VPNTermination(l2vpn=l2vpns[0], assigned_object=vlans[1]),
            L2VPNTermination(device=devices[0], l2vpn=l2vpns[0], assigned_object=vlans[2])
        )
        L2VPNTermination.objects.bulk_create(l2vpnterminations)

        cls.create_data = [
            {
                'l2vpn': l2vpns[0].pk,
                'assigned_object_type': 'ipam.vlan',
                'assigned_object_id': vlans[3].pk,
            },
            {
                'l2vpn': l2vpns[0].pk,
                'assigned_object_type': 'ipam.vlan',
                'assigned_object_id': vlans[4].pk,
            },
            {
                'l2vpn': l2vpns[0].pk,
                'device': devices[1].pk,
                'assigned_object_type': 'ipam.vlan',
                'assigned_object_id': vlans[5].pk,
            },
        ]

        cls.bulk_update_data = {
            'l2vpn': l2vpns[2].pk
        }
=======
        ]
>>>>>>> b83fcc60
<|MERGE_RESOLUTION|>--- conflicted
+++ resolved
@@ -1099,112 +1099,4 @@
                 'protocol': ServiceProtocolChoices.PROTOCOL_TCP,
                 'ports': [6],
             },
-<<<<<<< HEAD
-        ]
-
-
-class L2VPNTest(APIViewTestCases.APIViewTestCase):
-    model = L2VPN
-    brief_fields = ['display', 'id', 'identifier', 'name', 'slug', 'type', 'url']
-    create_data = [
-        {
-            'name': 'L2VPN 4',
-            'slug': 'l2vpn-4',
-            'type': 'vxlan',
-            'identifier': 33343344
-        },
-        {
-            'name': 'L2VPN 5',
-            'slug': 'l2vpn-5',
-            'type': 'vxlan',
-            'identifier': 33343345
-        },
-        {
-            'name': 'L2VPN 6',
-            'slug': 'l2vpn-6',
-            'type': 'vpws',
-            'identifier': 33343346
-        },
-    ]
-    bulk_update_data = {
-        'description': 'New description',
-    }
-
-    @classmethod
-    def setUpTestData(cls):
-
-        l2vpns = (
-            L2VPN(name='L2VPN 1', slug='l2vpn-1', type='vxlan', identifier=650001),
-            L2VPN(name='L2VPN 2', slug='l2vpn-2', type='vpws', identifier=650002),
-            L2VPN(name='L2VPN 3', slug='l2vpn-3', type='vpls'),  # No RD
-        )
-        L2VPN.objects.bulk_create(l2vpns)
-
-
-class L2VPNTerminationTest(APIViewTestCases.APIViewTestCase):
-    model = L2VPNTermination
-    brief_fields = ['display', 'id', 'l2vpn', 'url']
-
-    @classmethod
-    def setUpTestData(cls):
-        site = Site.objects.create(name='Site 1', slug='site-1')
-        manufacturer = Manufacturer.objects.create(name='Manufacturer 1', slug='manufacturer-1')
-        devicetype = DeviceType.objects.create(manufacturer=manufacturer, model='Device Type 1')
-        role = DeviceRole.objects.create(name='Device Role 1', slug='device-role-1')
-
-        devices = (
-            Device(name='Device 1', site=site, device_type=devicetype, role=role),
-            Device(name='Device 2', site=site, device_type=devicetype, role=role),
-        )
-        Device.objects.bulk_create(devices)
-
-        vlans = (
-            VLAN(name='VLAN 1', vid=651),
-            VLAN(name='VLAN 2', vid=652),
-            VLAN(name='VLAN 3', vid=653),
-            VLAN(name='VLAN 4', vid=654),
-            VLAN(name='VLAN 5', vid=655),
-            VLAN(name='VLAN 6', vid=656),
-            VLAN(name='VLAN 7', vid=657)
-        )
-        VLAN.objects.bulk_create(vlans)
-
-        l2vpns = (
-            L2VPN(name='L2VPN 1', slug='l2vpn-1', type='vxlan', identifier=650001),
-            L2VPN(name='L2VPN 2', slug='l2vpn-2', type='vpws', identifier=650002),
-            L2VPN(name='L2VPN 3', slug='l2vpn-3', type='vpls'),  # No RD
-        )
-        L2VPN.objects.bulk_create(l2vpns)
-
-        l2vpnterminations = (
-            L2VPNTermination(l2vpn=l2vpns[0], assigned_object=vlans[0]),
-            L2VPNTermination(l2vpn=l2vpns[0], assigned_object=vlans[1]),
-            L2VPNTermination(device=devices[0], l2vpn=l2vpns[0], assigned_object=vlans[2])
-        )
-        L2VPNTermination.objects.bulk_create(l2vpnterminations)
-
-        cls.create_data = [
-            {
-                'l2vpn': l2vpns[0].pk,
-                'assigned_object_type': 'ipam.vlan',
-                'assigned_object_id': vlans[3].pk,
-            },
-            {
-                'l2vpn': l2vpns[0].pk,
-                'assigned_object_type': 'ipam.vlan',
-                'assigned_object_id': vlans[4].pk,
-            },
-            {
-                'l2vpn': l2vpns[0].pk,
-                'device': devices[1].pk,
-                'assigned_object_type': 'ipam.vlan',
-                'assigned_object_id': vlans[5].pk,
-            },
-        ]
-
-        cls.bulk_update_data = {
-            'l2vpn': l2vpns[2].pk
-        }
-=======
-        ]
->>>>>>> b83fcc60
+        ]