import django_tables2 as tables
from django.urls import reverse
from django.utils.safestring import mark_safe
from django.utils.translation import gettext_lazy as _

from netbox.tables import BaseTable, columns
from .template_code import PLUGIN_IS_INSTALLED

__all__ = (
    'CatalogPluginTable',
    'PluginVersionTable',
)


PLUGIN_NAME_TEMPLATE = """
<img class="plugin-icon" src="{{ record.icon_url }}">
<a href="{% url 'core:plugin' record.config_name %}">{{ record.title_long }}</a>
"""


class PluginVersionTable(BaseTable):
    version = tables.Column(
        verbose_name=_('Version')
    )
    last_updated = columns.DateTimeColumn(
        accessor=tables.A('date'),
        timespec='minutes',
        verbose_name=_('Last Updated')
    )
    min_version = tables.Column(
        accessor=tables.A('netbox_min_version'),
        verbose_name=_('Minimum NetBox Version')
    )
    max_version = tables.Column(
        accessor=tables.A('netbox_max_version'),
        verbose_name=_('Maximum NetBox Version')
    )

    class Meta(BaseTable.Meta):
        empty_text = _('No plugin data found')
        fields = (
            'version', 'last_updated', 'min_version', 'max_version',
        )
        default_columns = (
            'version', 'last_updated', 'min_version', 'max_version',
        )
        orderable = False


class CatalogPluginTable(BaseTable):
<<<<<<< HEAD
    title_long = tables.Column(
        verbose_name=_('Name'),
=======
    title_long = columns.TemplateColumn(
        template_code=PLUGIN_NAME_TEMPLATE,
        verbose_name=_('Name')
>>>>>>> dd900091
    )
    author = tables.Column(
        accessor=tables.A('author__name'),
        verbose_name=_('Author')
    )
    is_local = columns.BooleanColumn(
        false_mark=None,
        verbose_name=_('Local')
    )
    is_installed = columns.TemplateColumn(
        verbose_name=_('Active'),
        template_code=PLUGIN_IS_INSTALLED
    )
    is_certified = columns.BooleanColumn(
        false_mark=None,
        verbose_name=_('Certified')
    )
    created_at = columns.DateTimeColumn(
        verbose_name=_('Published')
    )
    updated_at = columns.DateTimeColumn(
        verbose_name=_('Updated')
    )
    installed_version = tables.Column(
        verbose_name=_('Installed Version')
    )
    latest_version = tables.Column(
        accessor=tables.A('release_latest__version'),
        verbose_name=_('Latest Version')
    )

    class Meta(BaseTable.Meta):
        empty_text = _('No plugin data found')
        fields = (
            'title_long', 'author', 'is_local', 'is_installed', 'is_certified', 'created_at', 'updated_at',
            'installed_version', 'latest_version',
        )
        default_columns = (
            'title_long', 'author', 'is_local', 'is_installed', 'is_certified', 'installed_version', 'latest_version',
        )
        # List installed plugins first, then certified plugins, then
        # everything else (with each tranche ordered alphabetically)
        order_by = ('-is_installed', '-is_certified', 'name')

    def render_title_long(self, value, record):
        if record.static:
            return value
        url = reverse('core:plugin', args=[record.config_name])
        return mark_safe(f"<a href='{url}'>{value}</a>")<|MERGE_RESOLUTION|>--- conflicted
+++ resolved
@@ -48,14 +48,9 @@
 
 
 class CatalogPluginTable(BaseTable):
-<<<<<<< HEAD
-    title_long = tables.Column(
-        verbose_name=_('Name'),
-=======
     title_long = columns.TemplateColumn(
         template_code=PLUGIN_NAME_TEMPLATE,
         verbose_name=_('Name')
->>>>>>> dd900091
     )
     author = tables.Column(
         accessor=tables.A('author__name'),
