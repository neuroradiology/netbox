--- conflicted
+++ resolved
@@ -7,7 +7,6 @@
 from dcim.models import *
 from extras.forms import CustomFieldModelFilterForm, LocalConfigContextFilterForm
 from tenancy.forms import TenancyFilterForm
-from tenancy.models import Tenant
 from utilities.forms import (
     APISelectMultiple, add_blank_choice, BootstrapMixin, ColorField, DynamicModelMultipleChoiceField, StaticSelect,
     StaticSelectMultiple, TagFilterField, BOOLEAN_WITH_BLANK_CHOICES,
@@ -966,11 +965,7 @@
     model = Interface
     field_groups = [
         ['q', 'tag'],
-<<<<<<< HEAD
-        ['name', 'label', 'type', 'enabled', 'mgmt_only', 'mac_address', 'wwn'],
-=======
-        ['name', 'label', 'kind', 'type', 'enabled', 'mgmt_only', 'mac_address'],
->>>>>>> 090df051
+        ['name', 'label', 'kind', 'type', 'enabled', 'mgmt_only', 'mac_address', 'wwn'],
         ['region_id', 'site_group_id', 'site_id', 'location_id', 'device_id'],
     ]
     kind = forms.MultipleChoiceField(
