--- conflicted
+++ resolved
@@ -12,11 +12,7 @@
 from tenancy.models import Tenant
 from utilities.forms import (
     add_blank_choice, BulkEditForm, BulkEditNullBooleanSelect, ColorField, CommentField, DynamicModelChoiceField,
-<<<<<<< HEAD
     DynamicModelMultipleChoiceField, form_from_model, SelectSpeedWidget,
-=======
-    DynamicModelMultipleChoiceField, form_from_model, StaticSelect, SelectSpeedWidget
->>>>>>> 520493c7
 )
 
 __all__ = (
@@ -141,10 +137,6 @@
         required=False
     )
     comments = CommentField(
-<<<<<<< HEAD
-        widget=forms.Textarea,
-=======
->>>>>>> 520493c7
         label='Comments'
     )
 
@@ -309,10 +301,6 @@
         required=False
     )
     comments = CommentField(
-<<<<<<< HEAD
-        widget=forms.Textarea,
-=======
->>>>>>> 520493c7
         label='Comments'
     )
 
@@ -347,10 +335,6 @@
         required=False
     )
     comments = CommentField(
-<<<<<<< HEAD
-        widget=forms.Textarea,
-=======
->>>>>>> 520493c7
         label='Comments'
     )
 
@@ -413,10 +397,6 @@
         required=False
     )
     comments = CommentField(
-<<<<<<< HEAD
-        widget=forms.Textarea,
-=======
->>>>>>> 520493c7
         label='Comments'
     )
 
@@ -450,10 +430,6 @@
         required=False
     )
     comments = CommentField(
-<<<<<<< HEAD
-        widget=forms.Textarea,
-=======
->>>>>>> 520493c7
         label='Comments'
     )
 
@@ -568,10 +544,6 @@
         required=False
     )
     comments = CommentField(
-<<<<<<< HEAD
-        widget=forms.Textarea,
-=======
->>>>>>> 520493c7
         label='Comments'
     )
 
@@ -614,10 +586,6 @@
         required=False
     )
     comments = CommentField(
-<<<<<<< HEAD
-        widget=forms.Textarea,
-=======
->>>>>>> 520493c7
         label='Comments'
     )
 
@@ -664,10 +632,6 @@
         required=False
     )
     comments = CommentField(
-<<<<<<< HEAD
-        widget=forms.Textarea,
-=======
->>>>>>> 520493c7
         label='Comments'
     )
 
@@ -691,10 +655,6 @@
         required=False
     )
     comments = CommentField(
-<<<<<<< HEAD
-        widget=forms.Textarea,
-=======
->>>>>>> 520493c7
         label='Comments'
     )
 
@@ -740,10 +700,6 @@
         required=False
     )
     comments = CommentField(
-<<<<<<< HEAD
-        widget=forms.Textarea,
-=======
->>>>>>> 520493c7
         label='Comments'
     )
 
@@ -801,10 +757,6 @@
         required=False
     )
     comments = CommentField(
-<<<<<<< HEAD
-        widget=forms.Textarea,
-=======
->>>>>>> 520493c7
         label=_('Comments')
     )
 
