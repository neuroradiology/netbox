import decimal
import yaml

from functools import cached_property

from django.contrib.contenttypes.fields import GenericForeignKey
from django.core.exceptions import ValidationError
from django.core.files.storage import default_storage
from django.core.validators import MaxValueValidator, MinValueValidator
from django.db import models
from django.db.models import F, ProtectedError
from django.db.models.functions import Lower
from django.db.models.signals import post_save
from django.urls import reverse
from django.utils.safestring import mark_safe
from django.utils.translation import gettext_lazy as _

from core.models import ObjectType
from dcim.choices import *
from dcim.constants import *
from dcim.fields import MACAddressField
from extras.models import ConfigContextModel, CustomField
from extras.querysets import ConfigContextModelQuerySet
from netbox.choices import ColorChoices
from netbox.config import ConfigItem
from netbox.models import OrganizationalModel, PrimaryModel
from netbox.models.mixins import WeightMixin
from netbox.models.features import ContactsMixin, ImageAttachmentsMixin
from utilities.fields import ColorField, CounterCacheField
from utilities.tracking import TrackingModelMixin
from .device_components import *
from .mixins import RenderConfigMixin


__all__ = (
    'Device',
    'DeviceRole',
    'DeviceType',
    'MACAddress',
    'Manufacturer',
    'Module',
    'ModuleType',
    'Platform',
    'VirtualChassis',
    'VirtualDeviceContext',
)


#
# Device Types
#

class Manufacturer(ContactsMixin, OrganizationalModel):
    """
    A Manufacturer represents a company which produces hardware devices; for example, Juniper or Dell.
    """
    class Meta:
        ordering = ('name',)
        verbose_name = _('manufacturer')
        verbose_name_plural = _('manufacturers')


class DeviceType(ImageAttachmentsMixin, PrimaryModel, WeightMixin):
    """
    A DeviceType represents a particular make (Manufacturer) and model of device. It specifies rack height and depth, as
    well as high-level functional role(s).

    Each DeviceType can have an arbitrary number of component templates assigned to it, which define console, power, and
    interface objects. For example, a Juniper EX4300-48T DeviceType would have:

      * 1 ConsolePortTemplate
      * 2 PowerPortTemplates
      * 48 InterfaceTemplates

    When a new Device of this type is created, the appropriate console, power, and interface objects (as defined by the
    DeviceType) are automatically created as well.
    """
    manufacturer = models.ForeignKey(
        to='dcim.Manufacturer',
        on_delete=models.PROTECT,
        related_name='device_types'
    )
    model = models.CharField(
        verbose_name=_('model'),
        max_length=100
    )
    slug = models.SlugField(
        verbose_name=_('slug'),
        max_length=100
    )
    default_platform = models.ForeignKey(
        to='dcim.Platform',
        on_delete=models.SET_NULL,
        related_name='+',
        blank=True,
        null=True,
        verbose_name=_('default platform')
    )
    part_number = models.CharField(
        verbose_name=_('part number'),
        max_length=50,
        blank=True,
        help_text=_('Discrete part number (optional)')
    )
    u_height = models.DecimalField(
        max_digits=4,
        decimal_places=1,
        default=1.0,
        verbose_name=_('height (U)')
    )
    exclude_from_utilization = models.BooleanField(
        default=False,
        verbose_name=_('exclude from utilization'),
        help_text=_('Devices of this type are excluded when calculating rack utilization.')
    )
    is_full_depth = models.BooleanField(
        default=True,
        verbose_name=_('is full depth'),
        help_text=_('Device consumes both front and rear rack faces.')
    )
    subdevice_role = models.CharField(
        max_length=50,
        choices=SubdeviceRoleChoices,
        blank=True,
        null=True,
        verbose_name=_('parent/child status'),
        help_text=_('Parent devices house child devices in device bays. Leave blank '
                    'if this device type is neither a parent nor a child.')
    )
    airflow = models.CharField(
        verbose_name=_('airflow'),
        max_length=50,
        choices=DeviceAirflowChoices,
        blank=True,
        null=True
    )
    front_image = models.ImageField(
        upload_to='devicetype-images',
        blank=True
    )
    rear_image = models.ImageField(
        upload_to='devicetype-images',
        blank=True
    )

    # Counter fields
    console_port_template_count = CounterCacheField(
        to_model='dcim.ConsolePortTemplate',
        to_field='device_type'
    )
    console_server_port_template_count = CounterCacheField(
        to_model='dcim.ConsoleServerPortTemplate',
        to_field='device_type'
    )
    power_port_template_count = CounterCacheField(
        to_model='dcim.PowerPortTemplate',
        to_field='device_type'
    )
    power_outlet_template_count = CounterCacheField(
        to_model='dcim.PowerOutletTemplate',
        to_field='device_type'
    )
    interface_template_count = CounterCacheField(
        to_model='dcim.InterfaceTemplate',
        to_field='device_type'
    )
    front_port_template_count = CounterCacheField(
        to_model='dcim.FrontPortTemplate',
        to_field='device_type'
    )
    rear_port_template_count = CounterCacheField(
        to_model='dcim.RearPortTemplate',
        to_field='device_type'
    )
    device_bay_template_count = CounterCacheField(
        to_model='dcim.DeviceBayTemplate',
        to_field='device_type'
    )
    module_bay_template_count = CounterCacheField(
        to_model='dcim.ModuleBayTemplate',
        to_field='device_type'
    )
    inventory_item_template_count = CounterCacheField(
        to_model='dcim.InventoryItemTemplate',
        to_field='device_type'
    )

    clone_fields = (
        'manufacturer', 'default_platform', 'u_height', 'is_full_depth', 'subdevice_role', 'airflow', 'weight',
        'weight_unit',
    )
    prerequisite_models = (
        'dcim.Manufacturer',
    )

    class Meta:
        ordering = ['manufacturer', 'model']
        constraints = (
            models.UniqueConstraint(
                fields=('manufacturer', 'model'),
                name='%(app_label)s_%(class)s_unique_manufacturer_model'
            ),
            models.UniqueConstraint(
                fields=('manufacturer', 'slug'),
                name='%(app_label)s_%(class)s_unique_manufacturer_slug'
            ),
        )
        verbose_name = _('device type')
        verbose_name_plural = _('device types')

    def __str__(self):
        return self.model

    def __init__(self, *args, **kwargs):
        super().__init__(*args, **kwargs)

        # Save a copy of u_height for validation in clean()
        self._original_u_height = self.__dict__.get('u_height')

        # Save references to the original front/rear images
        self._original_front_image = self.__dict__.get('front_image')
        self._original_rear_image = self.__dict__.get('rear_image')

    @property
    def full_name(self):
        return f"{self.manufacturer} {self.model}"

    def to_yaml(self):
        data = {
            'manufacturer': self.manufacturer.name,
            'model': self.model,
            'slug': self.slug,
            'description': self.description,
            'default_platform': self.default_platform.name if self.default_platform else None,
            'part_number': self.part_number,
            'u_height': float(self.u_height),
            'is_full_depth': self.is_full_depth,
            'subdevice_role': self.subdevice_role,
            'airflow': self.airflow,
            'weight': float(self.weight) if self.weight is not None else None,
            'weight_unit': self.weight_unit,
            'comments': self.comments,
        }

        # Component templates
        if self.consoleporttemplates.exists():
            data['console-ports'] = [
                c.to_yaml() for c in self.consoleporttemplates.all()
            ]
        if self.consoleserverporttemplates.exists():
            data['console-server-ports'] = [
                c.to_yaml() for c in self.consoleserverporttemplates.all()
            ]
        if self.powerporttemplates.exists():
            data['power-ports'] = [
                c.to_yaml() for c in self.powerporttemplates.all()
            ]
        if self.poweroutlettemplates.exists():
            data['power-outlets'] = [
                c.to_yaml() for c in self.poweroutlettemplates.all()
            ]
        if self.interfacetemplates.exists():
            data['interfaces'] = [
                c.to_yaml() for c in self.interfacetemplates.all()
            ]
        if self.frontporttemplates.exists():
            data['front-ports'] = [
                c.to_yaml() for c in self.frontporttemplates.all()
            ]
        if self.rearporttemplates.exists():
            data['rear-ports'] = [
                c.to_yaml() for c in self.rearporttemplates.all()
            ]
        if self.modulebaytemplates.exists():
            data['module-bays'] = [
                c.to_yaml() for c in self.modulebaytemplates.all()
            ]
        if self.devicebaytemplates.exists():
            data['device-bays'] = [
                c.to_yaml() for c in self.devicebaytemplates.all()
            ]

        return yaml.dump(dict(data), sort_keys=False)

    def clean(self):
        super().clean()

        # U height must be divisible by 0.5
        if decimal.Decimal(self.u_height) % decimal.Decimal(0.5):
            raise ValidationError({
                'u_height': _("U height must be in increments of 0.5 rack units.")
            })

        # If editing an existing DeviceType to have a larger u_height, first validate that *all* instances of it have
        # room to expand within their racks. This validation will impose a very high performance penalty when there are
        # many instances to check, but increasing the u_height of a DeviceType should be a very rare occurrence.
        if not self._state.adding and self.u_height > self._original_u_height:
            for d in Device.objects.filter(device_type=self, position__isnull=False):
                face_required = None if self.is_full_depth else d.face
                u_available = d.rack.get_available_units(
                    u_height=self.u_height,
                    rack_face=face_required,
                    exclude=[d.pk]
                )
                if d.position not in u_available:
                    raise ValidationError({
                        'u_height': _(
                            "Device {device} in rack {rack} does not have sufficient space to accommodate a "
                            "height of {height}U"
                        ).format(device=d, rack=d.rack, height=self.u_height)
                    })

        # If modifying the height of an existing DeviceType to 0U, check for any instances assigned to a rack position.
        elif not self._state.adding and self._original_u_height > 0 and self.u_height == 0:
            racked_instance_count = Device.objects.filter(
                device_type=self,
                position__isnull=False
            ).count()
            if racked_instance_count:
                url = f"{reverse('dcim:device_list')}?manufactuer_id={self.manufacturer_id}&device_type_id={self.pk}"
                raise ValidationError({
                    'u_height': mark_safe(_(
                        'Unable to set 0U height: Found <a href="{url}">{racked_instance_count} instances</a> already '
                        'mounted within racks.'
                    ).format(url=url, racked_instance_count=racked_instance_count))
                })

        if (
                self.subdevice_role != SubdeviceRoleChoices.ROLE_PARENT
        ) and self.pk and self.devicebaytemplates.count():
            raise ValidationError({
                'subdevice_role': _("Must delete all device bay templates associated with this device before "
                                  "declassifying it as a parent device.")
            })

        if self.u_height and self.subdevice_role == SubdeviceRoleChoices.ROLE_CHILD:
            raise ValidationError({
                'u_height': _("Child device types must be 0U.")
            })

    def save(self, *args, **kwargs):
        ret = super().save(*args, **kwargs)

        # Delete any previously uploaded image files that are no longer in use
        if self._original_front_image and self.front_image != self._original_front_image:
            default_storage.delete(self._original_front_image)
        if self._original_rear_image and self.rear_image != self._original_rear_image:
            default_storage.delete(self._original_rear_image)

        return ret

    def delete(self, *args, **kwargs):
        super().delete(*args, **kwargs)

        # Delete any uploaded image files
        if self.front_image:
            self.front_image.delete(save=False)
        if self.rear_image:
            self.rear_image.delete(save=False)

    @property
    def is_parent_device(self):
        return self.subdevice_role == SubdeviceRoleChoices.ROLE_PARENT

    @property
    def is_child_device(self):
        return self.subdevice_role == SubdeviceRoleChoices.ROLE_CHILD


class ModuleType(ImageAttachmentsMixin, PrimaryModel, WeightMixin):
    """
    A ModuleType represents a hardware element that can be installed within a device and which houses additional
    components; for example, a line card within a chassis-based switch such as the Cisco Catalyst 6500. Like a
    DeviceType, each ModuleType can have console, power, interface, and pass-through port templates assigned to it. It
    cannot, however house device bays or module bays.
    """
    manufacturer = models.ForeignKey(
        to='dcim.Manufacturer',
        on_delete=models.PROTECT,
        related_name='module_types'
    )
    model = models.CharField(
        verbose_name=_('model'),
        max_length=100
    )
    part_number = models.CharField(
        verbose_name=_('part number'),
        max_length=50,
        blank=True,
        help_text=_('Discrete part number (optional)')
    )
    airflow = models.CharField(
        verbose_name=_('airflow'),
        max_length=50,
        choices=ModuleAirflowChoices,
        blank=True,
        null=True
    )

    clone_fields = ('manufacturer', 'weight', 'weight_unit', 'airflow')
    prerequisite_models = (
        'dcim.Manufacturer',
    )

    class Meta:
        ordering = ('manufacturer', 'model')
        constraints = (
            models.UniqueConstraint(
                fields=('manufacturer', 'model'),
                name='%(app_label)s_%(class)s_unique_manufacturer_model'
            ),
        )
        verbose_name = _('module type')
        verbose_name_plural = _('module types')

    def __str__(self):
        return self.model

    @property
    def full_name(self):
        return f"{self.manufacturer} {self.model}"

    def to_yaml(self):
        data = {
            'manufacturer': self.manufacturer.name,
            'model': self.model,
            'part_number': self.part_number,
            'description': self.description,
            'weight': float(self.weight) if self.weight is not None else None,
            'weight_unit': self.weight_unit,
            'comments': self.comments,
        }

        # Component templates
        if self.consoleporttemplates.exists():
            data['console-ports'] = [
                c.to_yaml() for c in self.consoleporttemplates.all()
            ]
        if self.consoleserverporttemplates.exists():
            data['console-server-ports'] = [
                c.to_yaml() for c in self.consoleserverporttemplates.all()
            ]
        if self.powerporttemplates.exists():
            data['power-ports'] = [
                c.to_yaml() for c in self.powerporttemplates.all()
            ]
        if self.poweroutlettemplates.exists():
            data['power-outlets'] = [
                c.to_yaml() for c in self.poweroutlettemplates.all()
            ]
        if self.interfacetemplates.exists():
            data['interfaces'] = [
                c.to_yaml() for c in self.interfacetemplates.all()
            ]
        if self.frontporttemplates.exists():
            data['front-ports'] = [
                c.to_yaml() for c in self.frontporttemplates.all()
            ]
        if self.rearporttemplates.exists():
            data['rear-ports'] = [
                c.to_yaml() for c in self.rearporttemplates.all()
            ]

        return yaml.dump(dict(data), sort_keys=False)


#
# Devices
#

class DeviceRole(OrganizationalModel):
    """
    Devices are organized by functional role; for example, "Core Switch" or "File Server". Each DeviceRole is assigned a
    color to be used when displaying rack elevations. The vm_role field determines whether the role is applicable to
    virtual machines as well.
    """
    color = ColorField(
        verbose_name=_('color'),
        default=ColorChoices.COLOR_GREY
    )
    vm_role = models.BooleanField(
        default=True,
        verbose_name=_('VM role'),
        help_text=_('Virtual machines may be assigned to this role')
    )
    config_template = models.ForeignKey(
        to='extras.ConfigTemplate',
        on_delete=models.PROTECT,
        related_name='device_roles',
        blank=True,
        null=True
    )

    class Meta:
        ordering = ('name',)
        verbose_name = _('device role')
        verbose_name_plural = _('device roles')


class Platform(OrganizationalModel):
    """
    Platform refers to the software or firmware running on a Device. For example, "Cisco IOS-XR" or "Juniper Junos". A
    Platform may optionally be associated with a particular Manufacturer.
    """
    manufacturer = models.ForeignKey(
        to='dcim.Manufacturer',
        on_delete=models.PROTECT,
        related_name='platforms',
        blank=True,
        null=True,
        help_text=_('Optionally limit this platform to devices of a certain manufacturer')
    )
    config_template = models.ForeignKey(
        to='extras.ConfigTemplate',
        on_delete=models.PROTECT,
        related_name='platforms',
        blank=True,
        null=True
    )

    class Meta:
        ordering = ('name',)
        verbose_name = _('platform')
        verbose_name_plural = _('platforms')


def update_interface_bridges(device, interface_templates, module=None):
    """
    Used for device and module instantiation. Iterates all InterfaceTemplates with a bridge assigned
    and applies it to the actual interfaces.
    """
    for interface_template in interface_templates.exclude(bridge=None):
        interface = Interface.objects.get(device=device, name=interface_template.resolve_name(module=module))

        if interface_template.bridge:
            interface.bridge = Interface.objects.get(
                device=device,
                name=interface_template.bridge.resolve_name(module=module)
            )
            interface.full_clean()
            interface.save()


class Device(
    ContactsMixin,
    ImageAttachmentsMixin,
    RenderConfigMixin,
    ConfigContextModel,
    TrackingModelMixin,
    PrimaryModel
):
    """
    A Device represents a piece of physical hardware mounted within a Rack. Each Device is assigned a DeviceType,
    DeviceRole, and (optionally) a Platform. Device names are not required, however if one is set it must be unique.

    Each Device must be assigned to a site, and optionally to a rack within that site. Associating a device with a
    particular rack face or unit is optional (for example, vertically mounted PDUs do not consume rack units).

    When a new Device is created, console/power/interface/device bay components are created along with it as dictated
    by the component templates assigned to its DeviceType. Components can also be added, modified, or deleted after the
    creation of a Device.
    """
    device_type = models.ForeignKey(
        to='dcim.DeviceType',
        on_delete=models.PROTECT,
        related_name='instances'
    )
    role = models.ForeignKey(
        to='dcim.DeviceRole',
        on_delete=models.PROTECT,
        related_name='devices',
        help_text=_("The function this device serves")
    )
    tenant = models.ForeignKey(
        to='tenancy.Tenant',
        on_delete=models.PROTECT,
        related_name='devices',
        blank=True,
        null=True
    )
    platform = models.ForeignKey(
        to='dcim.Platform',
        on_delete=models.SET_NULL,
        related_name='devices',
        blank=True,
        null=True
    )
    name = models.CharField(
        verbose_name=_('name'),
        max_length=64,
        blank=True,
        null=True,
        db_collation="natural_sort"
    )
    serial = models.CharField(
        max_length=50,
        blank=True,
        verbose_name=_('serial number'),
        help_text=_("Chassis serial number, assigned by the manufacturer")
    )
    asset_tag = models.CharField(
        max_length=50,
        blank=True,
        null=True,
        unique=True,
        verbose_name=_('asset tag'),
        help_text=_('A unique tag used to identify this device')
    )
    site = models.ForeignKey(
        to='dcim.Site',
        on_delete=models.PROTECT,
        related_name='devices'
    )
    location = models.ForeignKey(
        to='dcim.Location',
        on_delete=models.PROTECT,
        related_name='devices',
        blank=True,
        null=True
    )
    rack = models.ForeignKey(
        to='dcim.Rack',
        on_delete=models.PROTECT,
        related_name='devices',
        blank=True,
        null=True
    )
    position = models.DecimalField(
        max_digits=4,
        decimal_places=1,
        blank=True,
        null=True,
        validators=[MinValueValidator(1), MaxValueValidator(RACK_U_HEIGHT_MAX + 0.5)],
        verbose_name=_('position (U)'),
        help_text=_('The lowest-numbered unit occupied by the device')
    )
    face = models.CharField(
        max_length=50,
        blank=True,
        null=True,
        choices=DeviceFaceChoices,
        verbose_name=_('rack face')
    )
    status = models.CharField(
        verbose_name=_('status'),
        max_length=50,
        choices=DeviceStatusChoices,
        default=DeviceStatusChoices.STATUS_ACTIVE
    )
    airflow = models.CharField(
        verbose_name=_('airflow'),
        max_length=50,
        choices=DeviceAirflowChoices,
        blank=True,
        null=True
    )
    primary_ip4 = models.OneToOneField(
        to='ipam.IPAddress',
        on_delete=models.SET_NULL,
        related_name='+',
        blank=True,
        null=True,
        verbose_name=_('primary IPv4')
    )
    primary_ip6 = models.OneToOneField(
        to='ipam.IPAddress',
        on_delete=models.SET_NULL,
        related_name='+',
        blank=True,
        null=True,
        verbose_name=_('primary IPv6')
    )
    oob_ip = models.OneToOneField(
        to='ipam.IPAddress',
        on_delete=models.SET_NULL,
        related_name='+',
        blank=True,
        null=True,
        verbose_name=_('out-of-band IP')
    )
    cluster = models.ForeignKey(
        to='virtualization.Cluster',
        on_delete=models.SET_NULL,
        related_name='devices',
        blank=True,
        null=True
    )
    virtual_chassis = models.ForeignKey(
        to='VirtualChassis',
        on_delete=models.SET_NULL,
        related_name='members',
        blank=True,
        null=True
    )
    vc_position = models.PositiveIntegerField(
        verbose_name=_('VC position'),
        blank=True,
        null=True,
        help_text=_('Virtual chassis position')
    )
    vc_priority = models.PositiveSmallIntegerField(
        verbose_name=_('VC priority'),
        blank=True,
        null=True,
        validators=[MaxValueValidator(255)],
        help_text=_('Virtual chassis master election priority')
    )
    latitude = models.DecimalField(
        verbose_name=_('latitude'),
        max_digits=8,
        decimal_places=6,
        blank=True,
        null=True,
        help_text=_("GPS coordinate in decimal format (xx.yyyyyy)")
    )
    longitude = models.DecimalField(
        verbose_name=_('longitude'),
        max_digits=9,
        decimal_places=6,
        blank=True,
        null=True,
        help_text=_("GPS coordinate in decimal format (xx.yyyyyy)")
    )

    # Counter fields
    console_port_count = CounterCacheField(
        to_model='dcim.ConsolePort',
        to_field='device'
    )
    console_server_port_count = CounterCacheField(
        to_model='dcim.ConsoleServerPort',
        to_field='device'
    )
    power_port_count = CounterCacheField(
        to_model='dcim.PowerPort',
        to_field='device'
    )
    power_outlet_count = CounterCacheField(
        to_model='dcim.PowerOutlet',
        to_field='device'
    )
    interface_count = CounterCacheField(
        to_model='dcim.Interface',
        to_field='device'
    )
    front_port_count = CounterCacheField(
        to_model='dcim.FrontPort',
        to_field='device'
    )
    rear_port_count = CounterCacheField(
        to_model='dcim.RearPort',
        to_field='device'
    )
    device_bay_count = CounterCacheField(
        to_model='dcim.DeviceBay',
        to_field='device'
    )
    module_bay_count = CounterCacheField(
        to_model='dcim.ModuleBay',
        to_field='device'
    )
    inventory_item_count = CounterCacheField(
        to_model='dcim.InventoryItem',
        to_field='device'
    )

    objects = ConfigContextModelQuerySet.as_manager()

    clone_fields = (
        'device_type', 'role', 'tenant', 'platform', 'site', 'location', 'rack', 'face', 'status', 'airflow',
        'cluster', 'virtual_chassis',
    )
    prerequisite_models = (
        'dcim.Site',
        'dcim.DeviceRole',
        'dcim.DeviceType',
    )

    class Meta:
        ordering = ('name', 'pk')  # Name may be null
        constraints = (
            models.UniqueConstraint(
                Lower('name'), 'site', 'tenant',
                name='%(app_label)s_%(class)s_unique_name_site_tenant'
            ),
            models.UniqueConstraint(
                Lower('name'), 'site',
                name='%(app_label)s_%(class)s_unique_name_site',
                condition=Q(tenant__isnull=True),
                violation_error_message=_("Device name must be unique per site.")
            ),
            models.UniqueConstraint(
                fields=('rack', 'position', 'face'),
                name='%(app_label)s_%(class)s_unique_rack_position_face'
            ),
            models.UniqueConstraint(
                fields=('virtual_chassis', 'vc_position'),
                name='%(app_label)s_%(class)s_unique_virtual_chassis_vc_position'
            ),
        )
        verbose_name = _('device')
        verbose_name_plural = _('devices')

    def __str__(self):
        if self.name and self.asset_tag:
            return f'{self.name} ({self.asset_tag})'
        elif self.name:
            return self.name
        elif self.virtual_chassis and self.asset_tag:
            return f'{self.virtual_chassis.name}:{self.vc_position} ({self.asset_tag})'
        elif self.virtual_chassis:
            return f'{self.virtual_chassis.name}:{self.vc_position} ({self.pk})'
        elif self.device_type and self.asset_tag:
            return f'{self.device_type.manufacturer} {self.device_type.model} ({self.asset_tag})'
        elif self.device_type:
            return f'{self.device_type.manufacturer} {self.device_type.model} ({self.pk})'
        return super().__str__()

    def clean(self):
        super().clean()

        # Validate site/location/rack combination
        if self.rack and self.site != self.rack.site:
            raise ValidationError({
                'rack': _("Rack {rack} does not belong to site {site}.").format(rack=self.rack, site=self.site),
            })
        if self.location and self.site != self.location.site:
            raise ValidationError({
                'location': _(
                    "Location {location} does not belong to site {site}."
                ).format(location=self.location, site=self.site)
            })
        if self.rack and self.location and self.rack.location != self.location:
            raise ValidationError({
                'rack': _(
                    "Rack {rack} does not belong to location {location}."
                ).format(rack=self.rack, location=self.location)
            })

        if self.rack is None:
            if self.face:
                raise ValidationError({
                    'face': _("Cannot select a rack face without assigning a rack."),
                })
            if self.position:
                raise ValidationError({
                    'position': _("Cannot select a rack position without assigning a rack."),
                })

        # Validate rack position and face
        if self.position and self.position % decimal.Decimal(0.5):
            raise ValidationError({
                'position': _("Position must be in increments of 0.5 rack units.")
            })
        if self.position and not self.face:
            raise ValidationError({
                'face': _("Must specify rack face when defining rack position."),
            })

        # Prevent 0U devices from being assigned to a specific position
        if hasattr(self, 'device_type'):
            if self.position and self.device_type.u_height == 0:
                raise ValidationError({
                    'position': _(
                        "A 0U device type ({device_type}) cannot be assigned to a rack position."
                    ).format(device_type=self.device_type)
                })

        if self.rack:

            try:
                # Child devices cannot be assigned to a rack face/unit
                if self.device_type.is_child_device and self.face:
                    raise ValidationError({
                        'face': _(
                            "Child device types cannot be assigned to a rack face. This is an attribute of the parent "
                            "device."
                        )
                    })
                if self.device_type.is_child_device and self.position:
                    raise ValidationError({
                        'position': _(
                            "Child device types cannot be assigned to a rack position. This is an attribute of the "
                            "parent device."
                        )
                    })

                # Validate rack space
                rack_face = self.face if not self.device_type.is_full_depth else None
                exclude_list = [self.pk] if self.pk else []
                available_units = self.rack.get_available_units(
                    u_height=self.device_type.u_height, rack_face=rack_face, exclude=exclude_list
                )
                if self.position and self.position not in available_units:
                    raise ValidationError({
                        'position': _(
                            "U{position} is already occupied or does not have sufficient space to accommodate this "
                            "device type: {device_type} ({u_height}U)"
                        ).format(
                            position=self.position, device_type=self.device_type, u_height=self.device_type.u_height
                        )
                    })

            except DeviceType.DoesNotExist:
                pass

        # Validate primary & OOB IP addresses
        vc_interfaces = self.vc_interfaces(if_master=False)
        if self.primary_ip4:
            if self.primary_ip4.family != 4:
                raise ValidationError({
                    'primary_ip4': _("{ip} is not an IPv4 address.").format(ip=self.primary_ip4)
                })
            if self.primary_ip4.assigned_object in vc_interfaces:
                pass
            elif (
                    self.primary_ip4.nat_inside is not None and
                    self.primary_ip4.nat_inside.assigned_object in vc_interfaces
            ):
                pass
            else:
                raise ValidationError({
                    'primary_ip4': _(
                        "The specified IP address ({ip}) is not assigned to this device."
                    ).format(ip=self.primary_ip4)
                })
        if self.primary_ip6:
            if self.primary_ip6.family != 6:
                raise ValidationError({
                    'primary_ip6': _("{ip} is not an IPv6 address.").format(ip=self.primary_ip6)
                })
            if self.primary_ip6.assigned_object in vc_interfaces:
                pass
            elif (
                    self.primary_ip6.nat_inside is not None and
                    self.primary_ip6.nat_inside.assigned_object in vc_interfaces
            ):
                pass
            else:
                raise ValidationError({
                    'primary_ip6': _(
                        "The specified IP address ({ip}) is not assigned to this device."
                    ).format(ip=self.primary_ip6)
                })
        if self.oob_ip:
            if self.oob_ip.assigned_object in vc_interfaces:
                pass
            elif self.oob_ip.nat_inside is not None and self.oob_ip.nat_inside.assigned_object in vc_interfaces:
                pass
            else:
                raise ValidationError({
                    'oob_ip': f"The specified IP address ({self.oob_ip}) is not assigned to this device."
                })

        # Validate manufacturer/platform
        if hasattr(self, 'device_type') and self.platform:
            if self.platform.manufacturer and self.platform.manufacturer != self.device_type.manufacturer:
                raise ValidationError({
                    'platform': _(
                        "The assigned platform is limited to {platform_manufacturer} device types, but this device's "
                        "type belongs to {devicetype_manufacturer}."
                    ).format(
                        platform_manufacturer=self.platform.manufacturer,
                        devicetype_manufacturer=self.device_type.manufacturer
                    )
                })

        # A Device can only be assigned to a Cluster in the same Site (or no Site)
        if self.cluster and self.cluster._site is not None and self.cluster._site != self.site:
            raise ValidationError({
                'cluster': _("The assigned cluster belongs to a different site ({site})").format(
                    site=self.cluster._site
                )
            })

        if self.cluster and self.cluster._location is not None and self.cluster._location != self.location:
            raise ValidationError({
                'cluster': _("The assigned cluster belongs to a different location ({location})").format(
                    site=self.cluster._location
                )
            })

        # Validate virtual chassis assignment
        if self.virtual_chassis and self.vc_position is None:
            raise ValidationError({
                'vc_position': _("A device assigned to a virtual chassis must have its position defined.")
            })

        if hasattr(self, 'vc_master_for') and self.vc_master_for and self.vc_master_for != self.virtual_chassis:
            raise ValidationError({
                'virtual_chassis': _(
                    'Device cannot be removed from virtual chassis {virtual_chassis} because it is currently '
                    'designated as its master.'
                ).format(virtual_chassis=self.vc_master_for)
            })

    def _instantiate_components(self, queryset, bulk_create=True):
        """
        Instantiate components for the device from the specified component templates.

        Args:
            bulk_create: If True, bulk_create() will be called to create all components in a single query
                         (default). Otherwise, save() will be called on each instance individually.
        """
        model = queryset.model.component_model

        if bulk_create:
            components = [obj.instantiate(device=self) for obj in queryset]
            if not components:
                return
            # Set default values for any applicable custom fields
            if cf_defaults := CustomField.objects.get_defaults_for_model(model):
                for component in components:
                    component.custom_field_data = cf_defaults
            model.objects.bulk_create(components)
            # Manually send the post_save signal for each of the newly created components
            for component in components:
                post_save.send(
                    sender=model,
                    instance=component,
                    created=True,
                    raw=False,
                    using='default',
                    update_fields=None
                )
        else:
            for obj in queryset:
                component = obj.instantiate(device=self)
                # Set default values for any applicable custom fields
                if cf_defaults := CustomField.objects.get_defaults_for_model(model):
                    component.custom_field_data = cf_defaults
                component.save()

    def save(self, *args, **kwargs):
        is_new = not bool(self.pk)

        # Inherit airflow attribute from DeviceType if not set
        if is_new and not self.airflow:
            self.airflow = self.device_type.airflow

        # Inherit default_platform from DeviceType if not set
        if is_new and not self.platform:
            self.platform = self.device_type.default_platform

        # Inherit location from Rack if not set
        if self.rack and self.rack.location:
            self.location = self.rack.location

        super().save(*args, **kwargs)

        # If this is a new Device, instantiate all the related components per the DeviceType definition
        if is_new:
            self._instantiate_components(self.device_type.consoleporttemplates.all())
            self._instantiate_components(self.device_type.consoleserverporttemplates.all())
            self._instantiate_components(self.device_type.powerporttemplates.all())
            self._instantiate_components(self.device_type.poweroutlettemplates.all())
            self._instantiate_components(self.device_type.interfacetemplates.all())
            self._instantiate_components(self.device_type.rearporttemplates.all())
            self._instantiate_components(self.device_type.frontporttemplates.all())
            # Disable bulk_create to accommodate MPTT
            self._instantiate_components(self.device_type.modulebaytemplates.all(), bulk_create=False)
            self._instantiate_components(self.device_type.devicebaytemplates.all())
            # Disable bulk_create to accommodate MPTT
            self._instantiate_components(self.device_type.inventoryitemtemplates.all(), bulk_create=False)
            # Interface bridges have to be set after interface instantiation
            update_interface_bridges(self, self.device_type.interfacetemplates.all())

        # Update Site and Rack assignment for any child Devices
        devices = Device.objects.filter(parent_bay__device=self)
        for device in devices:
            device.site = self.site
            device.rack = self.rack
            device.location = self.location
            device.save()

    @property
    def identifier(self):
        """
        Return the device name if set; otherwise return the Device's primary key as {pk}
        """
        if self.name is not None:
            return self.name
        return '{{{}}}'.format(self.pk)

    @property
    def primary_ip(self):
        if ConfigItem('PREFER_IPV4')() and self.primary_ip4:
            return self.primary_ip4
        elif self.primary_ip6:
            return self.primary_ip6
        elif self.primary_ip4:
            return self.primary_ip4
        else:
            return None

    @property
    def interfaces_count(self):
        return self.vc_interfaces().count()

    def get_vc_master(self):
        """
        If this Device is a VirtualChassis member, return the VC master. Otherwise, return None.
        """
        return self.virtual_chassis.master if self.virtual_chassis else None

    def vc_interfaces(self, if_master=True):
        """
        Return a QuerySet matching all Interfaces assigned to this Device or, if this Device is a VC master, to another
        Device belonging to the same VirtualChassis.

        :param if_master: If True, return VC member interfaces only if this Device is the VC master.
        """
        filter = Q(device=self) if self.pk else Q()
        if self.virtual_chassis and (self.virtual_chassis.master == self or not if_master):
            filter |= Q(device__virtual_chassis=self.virtual_chassis, mgmt_only=False)
        return Interface.objects.filter(filter)

    def get_cables(self, pk_list=False):
        """
        Return a QuerySet or PK list matching all Cables connected to a component of this Device.
        """
        from .cables import Cable
        cable_pks = []
        for component_model in [
            ConsolePort, ConsoleServerPort, PowerPort, PowerOutlet, Interface, FrontPort, RearPort
        ]:
            cable_pks += component_model.objects.filter(
                device=self, cable__isnull=False
            ).values_list('cable', flat=True)
        if pk_list:
            return cable_pks
        return Cable.objects.filter(pk__in=cable_pks)

    def get_children(self):
        """
        Return the set of child Devices installed in DeviceBays within this Device.
        """
        return Device.objects.filter(parent_bay__device=self.pk)

    def get_status_color(self):
        return DeviceStatusChoices.colors.get(self.status)

    @cached_property
    def total_weight(self):
        total_weight = sum(
            module.module_type._abs_weight
            for module in Module.objects.filter(device=self)
            .exclude(module_type___abs_weight__isnull=True)
            .prefetch_related('module_type')
        )
        if self.device_type._abs_weight:
            total_weight += self.device_type._abs_weight
        return round(total_weight / 1000, 2)


class Module(PrimaryModel, ConfigContextModel):
    """
    A Module represents a field-installable component within a Device which may itself hold multiple device components
    (for example, a line card within a chassis switch). Modules are instantiated from ModuleTypes.
    """
    device = models.ForeignKey(
        to='dcim.Device',
        on_delete=models.CASCADE,
        related_name='modules'
    )
    module_bay = models.OneToOneField(
        to='dcim.ModuleBay',
        on_delete=models.CASCADE,
        related_name='installed_module'
    )
    module_type = models.ForeignKey(
        to='dcim.ModuleType',
        on_delete=models.PROTECT,
        related_name='instances'
    )
    status = models.CharField(
        verbose_name=_('status'),
        max_length=50,
        choices=ModuleStatusChoices,
        default=ModuleStatusChoices.STATUS_ACTIVE
    )
    serial = models.CharField(
        max_length=50,
        blank=True,
        verbose_name=_('serial number')
    )
    asset_tag = models.CharField(
        max_length=50,
        blank=True,
        null=True,
        unique=True,
        verbose_name=_('asset tag'),
        help_text=_('A unique tag used to identify this device')
    )

    clone_fields = ('device', 'module_type', 'status')

    class Meta:
        ordering = ('module_bay',)
        verbose_name = _('module')
        verbose_name_plural = _('modules')

    def __str__(self):
        return f'{self.module_bay.name}: {self.module_type} ({self.pk})'

    def get_status_color(self):
        return ModuleStatusChoices.colors.get(self.status)

    def clean(self):
        super().clean()

        if hasattr(self, "module_bay") and (self.module_bay.device != self.device):
            raise ValidationError(
                _("Module must be installed within a module bay belonging to the assigned device ({device}).").format(
                    device=self.device
                )
            )

        # Check for recursion
        module = self
        module_bays = []
        modules = []
        while module:
            if module.pk in modules or module.module_bay.pk in module_bays:
                raise ValidationError(_("A module bay cannot belong to a module installed within it."))
            modules.append(module.pk)
            module_bays.append(module.module_bay.pk)
            module = module.module_bay.module if module.module_bay else None

    def save(self, *args, **kwargs):
        is_new = self.pk is None

        super().save(*args, **kwargs)

        adopt_components = getattr(self, '_adopt_components', False)
        disable_replication = getattr(self, '_disable_replication', False)

        # We skip adding components if the module is being edited or
        # both replication and component adoption is disabled
        if not is_new or (disable_replication and not adopt_components):
            return

        # Iterate all component types
        for templates, component_attribute, component_model in [
            ("consoleporttemplates", "consoleports", ConsolePort),
            ("consoleserverporttemplates", "consoleserverports", ConsoleServerPort),
            ("interfacetemplates", "interfaces", Interface),
            ("powerporttemplates", "powerports", PowerPort),
            ("poweroutlettemplates", "poweroutlets", PowerOutlet),
            ("rearporttemplates", "rearports", RearPort),
            ("frontporttemplates", "frontports", FrontPort),
            ("modulebaytemplates", "modulebays", ModuleBay),
        ]:
            create_instances = []
            update_instances = []

            # Prefetch installed components
            installed_components = {
                component.name: component
                for component in getattr(self.device, component_attribute).filter(module__isnull=True)
            }

            # Get the template for the module type.
            for template in getattr(self.module_type, templates).all():
                template_instance = template.instantiate(device=self.device, module=self)

                if adopt_components:
                    existing_item = installed_components.get(template_instance.name)

                    # Check if there's a component with the same name already
                    if existing_item:
                        # Assign it to the module
                        existing_item.module = self
                        update_instances.append(existing_item)
                        continue

                # Only create new components if replication is enabled
                if not disable_replication:
                    create_instances.append(template_instance)

            # Set default values for any applicable custom fields
            if cf_defaults := CustomField.objects.get_defaults_for_model(component_model):
                for component in create_instances:
                    component.custom_field_data = cf_defaults

            if component_model is not ModuleBay:
                component_model.objects.bulk_create(create_instances)
                # Emit the post_save signal for each newly created object
                for component in create_instances:
                    post_save.send(
                        sender=component_model,
                        instance=component,
                        created=True,
                        raw=False,
                        using='default',
                        update_fields=None
                    )
            else:
                # ModuleBays must be saved individually for MPTT
                for instance in create_instances:
                    instance.save()

            update_fields = ['module']
            component_model.objects.bulk_update(update_instances, update_fields)
            # Emit the post_save signal for each updated object
            for component in update_instances:
                post_save.send(
                    sender=component_model,
                    instance=component,
                    created=False,
                    raw=False,
                    using='default',
                    update_fields=update_fields
                )

        # Interface bridges have to be set after interface instantiation
        update_interface_bridges(self.device, self.module_type.interfacetemplates, self)


#
# Virtual chassis
#

class VirtualChassis(PrimaryModel):
    """
    A collection of Devices which operate with a shared control plane (e.g. a switch stack).
    """
    master = models.OneToOneField(
        to='Device',
        on_delete=models.PROTECT,
        related_name='vc_master_for',
        blank=True,
        null=True
    )
    name = models.CharField(
        verbose_name=_('name'),
        max_length=64,
        db_collation="natural_sort"
    )
    domain = models.CharField(
        verbose_name=_('domain'),
        max_length=30,
        blank=True
    )

    # Counter fields
    member_count = CounterCacheField(
        to_model='dcim.Device',
        to_field='virtual_chassis'
    )

    class Meta:
        ordering = ['name']
        verbose_name = _('virtual chassis')
        verbose_name_plural = _('virtual chassis')

    def __str__(self):
        return self.name

    def clean(self):
        super().clean()

        # Verify that the selected master device has been assigned to this VirtualChassis. (Skip when creating a new
        # VirtualChassis.)
        if not self._state.adding and self.master and self.master not in self.members.all():
            raise ValidationError({
                'master': _("The selected master ({master}) is not assigned to this virtual chassis.").format(
                    master=self.master
                )
            })

    def delete(self, *args, **kwargs):

        # Check for LAG interfaces split across member chassis
        interfaces = Interface.objects.filter(
            device__in=self.members.all(),
            lag__isnull=False
        ).exclude(
            lag__device=F('device')
        )
        if interfaces:
            raise ProtectedError(_(
                "Unable to delete virtual chassis {self}. There are member interfaces which form a cross-chassis LAG "
                "interfaces."
            ).format(self=self, interfaces=InterfaceSpeedChoices))

        return super().delete(*args, **kwargs)


class VirtualDeviceContext(PrimaryModel):
    device = models.ForeignKey(
        to='Device',
        on_delete=models.PROTECT,
        related_name='vdcs',
        blank=True,
        null=True
    )
    name = models.CharField(
        verbose_name=_('name'),
        max_length=64,
        db_collation="natural_sort"
    )
    status = models.CharField(
        verbose_name=_('status'),
        max_length=50,
        choices=VirtualDeviceContextStatusChoices,
    )
    identifier = models.PositiveSmallIntegerField(
        verbose_name=_('identifier'),
        help_text=_('Numeric identifier unique to the parent device'),
        blank=True,
        null=True,
    )
    primary_ip4 = models.OneToOneField(
        to='ipam.IPAddress',
        on_delete=models.SET_NULL,
        related_name='+',
        blank=True,
        null=True,
        verbose_name=_('primary IPv4')
    )
    primary_ip6 = models.OneToOneField(
        to='ipam.IPAddress',
        on_delete=models.SET_NULL,
        related_name='+',
        blank=True,
        null=True,
        verbose_name=_('primary IPv6')
    )
    tenant = models.ForeignKey(
        to='tenancy.Tenant',
        on_delete=models.PROTECT,
        related_name='vdcs',
        blank=True,
        null=True
    )
    comments = models.TextField(
        verbose_name=_('comments'),
        blank=True
    )

    class Meta:
        ordering = ['name']
        constraints = (
            models.UniqueConstraint(
                fields=('device', 'identifier',),
                name='%(app_label)s_%(class)s_device_identifier'
            ),
            models.UniqueConstraint(
                fields=('device', 'name',),
                name='%(app_label)s_%(class)s_device_name'
            ),
        )
        verbose_name = _('virtual device context')
        verbose_name_plural = _('virtual device contexts')

    def __str__(self):
        return self.name

    def get_status_color(self):
        return VirtualDeviceContextStatusChoices.colors.get(self.status)

    @property
    def primary_ip(self):
        if ConfigItem('PREFER_IPV4')() and self.primary_ip4:
            return self.primary_ip4
        elif self.primary_ip6:
            return self.primary_ip6
        elif self.primary_ip4:
            return self.primary_ip4
        else:
            return None

    def clean(self):
        super().clean()

        # Validate primary IPv4/v6 assignment
        for primary_ip, family in ((self.primary_ip4, 4), (self.primary_ip6, 6)):
            if not primary_ip:
                continue
            if primary_ip.family != family:
                raise ValidationError({
                    f'primary_ip{family}': _(
                        "{ip} is not an IPv{family} address."
                    ).format(family=family, ip=primary_ip)
                })
            device_interfaces = self.device.vc_interfaces(if_master=False)
            if primary_ip.assigned_object not in device_interfaces:
                raise ValidationError({
                    f'primary_ip{family}': _('Primary IP address must belong to an interface on the assigned device.')
                })


#
# Addressing
#

class MACAddress(PrimaryModel):
    mac_address = MACAddressField(
        verbose_name=_('MAC address')
    )
    assigned_object_type = models.ForeignKey(
        to='contenttypes.ContentType',
        limit_choices_to=MACADDRESS_ASSIGNMENT_MODELS,
        on_delete=models.PROTECT,
        related_name='+',
        blank=True,
        null=True
    )
    assigned_object_id = models.PositiveBigIntegerField(
        blank=True,
        null=True
    )
    assigned_object = GenericForeignKey(
        ct_field='assigned_object_type',
        fk_field='assigned_object_id'
    )

    class Meta:
        ordering = ('mac_address',)
        verbose_name = _('MAC address')
        verbose_name_plural = _('MAC addresses')

    def __str__(self):
        return str(self.mac_address)

<<<<<<< HEAD
    @cached_property
    def is_primary(self):
        if self.assigned_object and hasattr(self.assigned_object, 'primary_mac_address'):
            if self.assigned_object.primary_mac_address and self.assigned_object.primary_mac_address.pk == self.pk:
                return True
        return False
=======
    def __init__(self, *args, **kwargs):
        super().__init__(*args, **kwargs)

        # Denote the original assigned object (if any) for validation in clean()
        self._original_assigned_object_id = self.__dict__.get('assigned_object_id')
        self._original_assigned_object_type_id = self.__dict__.get('assigned_object_type_id')

    def clean(self, *args, **kwargs):
        super().clean()
        if self._original_assigned_object_id and self._original_assigned_object_type_id:
            assigned_object = self.assigned_object
            ct = ObjectType.objects.get_for_id(self._original_assigned_object_type_id)
            original_assigned_object = ct.get_object_for_this_type(pk=self._original_assigned_object_id)

            if original_assigned_object.primary_mac_address:
                if not assigned_object:
                    raise ValidationError(
                        _("Cannot unassign MAC Address while it is designated as the primary MAC for an object")
                    )
                elif original_assigned_object != assigned_object:
                    raise ValidationError(
                        _("Cannot reassign MAC Address while it is designated as the primary MAC for an object")
                    )
>>>>>>> 57fa1dd1
<|MERGE_RESOLUTION|>--- conflicted
+++ resolved
@@ -1524,20 +1524,19 @@
     def __str__(self):
         return str(self.mac_address)
 
-<<<<<<< HEAD
+    def __init__(self, *args, **kwargs):
+        super().__init__(*args, **kwargs)
+
+        # Denote the original assigned object (if any) for validation in clean()
+        self._original_assigned_object_id = self.__dict__.get('assigned_object_id')
+        self._original_assigned_object_type_id = self.__dict__.get('assigned_object_type_id')
+
     @cached_property
     def is_primary(self):
         if self.assigned_object and hasattr(self.assigned_object, 'primary_mac_address'):
             if self.assigned_object.primary_mac_address and self.assigned_object.primary_mac_address.pk == self.pk:
                 return True
         return False
-=======
-    def __init__(self, *args, **kwargs):
-        super().__init__(*args, **kwargs)
-
-        # Denote the original assigned object (if any) for validation in clean()
-        self._original_assigned_object_id = self.__dict__.get('assigned_object_id')
-        self._original_assigned_object_type_id = self.__dict__.get('assigned_object_type_id')
 
     def clean(self, *args, **kwargs):
         super().clean()
@@ -1554,5 +1553,4 @@
                 elif original_assigned_object != assigned_object:
                     raise ValidationError(
                         _("Cannot reassign MAC Address while it is designated as the primary MAC for an object")
-                    )
->>>>>>> 57fa1dd1
+                    )