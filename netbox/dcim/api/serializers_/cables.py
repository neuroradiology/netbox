--- conflicted
+++ resolved
@@ -20,28 +20,8 @@
 )
 
 
-<<<<<<< HEAD
 class TracedCableSerializer(serializers.ModelSerializer):
-=======
-class CableSerializer(NetBoxModelSerializer):
-    a_terminations = GenericObjectSerializer(many=True, required=False)
-    b_terminations = GenericObjectSerializer(many=True, required=False)
-    status = ChoiceField(choices=LinkStatusChoices, required=False)
-    tenant = TenantSerializer(nested=True, required=False, allow_null=True)
-    length_unit = ChoiceField(choices=CableLengthUnitChoices, allow_blank=True, required=False, allow_null=True)
 
-    class Meta:
-        model = Cable
-        fields = [
-            'id', 'url', 'display_url', 'display', 'type', 'a_terminations', 'b_terminations', 'status', 'tenant',
-            'label', 'color', 'length', 'length_unit', 'description', 'comments', 'tags', 'custom_fields', 'created',
-            'last_updated',
-        ]
-        brief_fields = ('id', 'url', 'display', 'label', 'description')
-
-
-class TracedCableSerializer(BaseModelSerializer):
->>>>>>> cdf2fdee
     """
     Used only while tracing a cable path.
     """
