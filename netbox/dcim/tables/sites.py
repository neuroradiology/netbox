--- conflicted
+++ resolved
@@ -125,11 +125,6 @@
     site = tables.Column(
         linkify=True
     )
-<<<<<<< HEAD
-    status = columns.ChoiceFieldColumn()
-    tenant = TenantColumn()
-=======
->>>>>>> 57397570
     rack_count = columns.LinkedCountColumn(
         viewname='dcim:rack_list',
         url_params={'location_id': 'pk'},
@@ -153,12 +148,7 @@
     class Meta(NetBoxTable.Meta):
         model = Location
         fields = (
-<<<<<<< HEAD
-            'pk', 'id', 'name', 'site', 'status', 'tenant', 'rack_count', 'device_count', 'description', 'slug',
-            'contacts', 'tags', 'actions', 'created', 'last_updated',
-=======
-            'pk', 'id', 'name', 'site', 'tenant', 'tenant_group', 'rack_count', 'device_count', 'description', 'slug', 'contacts',
-            'tags', 'actions', 'created', 'last_updated',
->>>>>>> 57397570
+            'pk', 'id', 'name', 'site', 'status', 'tenant', 'tenant_group', 'rack_count', 'device_count', 'description',
+            'slug', 'contacts', 'tags', 'actions', 'created', 'last_updated',
         )
         default_columns = ('pk', 'name', 'site', 'status', 'tenant', 'rack_count', 'device_count', 'description')