--- conflicted
+++ resolved
@@ -95,11 +95,7 @@
 
     class Meta:
         model = ProviderNetwork
-<<<<<<< HEAD
-        fields = ['id', 'name', 'service_id']
-=======
-        fields = ['id', 'name', 'description']
->>>>>>> 06cb7f35
+        fields = ['id', 'name', 'service_id', 'description']
 
     def search(self, queryset, name, value):
         if not value.strip():
