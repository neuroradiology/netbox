--- conflicted
+++ resolved
@@ -204,23 +204,16 @@
             }, request)
             return render(request, 'htmx/table.html', {
                 'table': table,
-<<<<<<< HEAD
                 'filter_chits': filter_chits,
-=======
                 'model': model,
                 'actions': actions,
->>>>>>> 5b8ef2eb
             })
 
         context = {
             'model': model,
             'table': table,
             'actions': actions,
-<<<<<<< HEAD
             'filter_form': filterset_form,
-=======
-            'filter_form': self.filterset_form(request.GET) if self.filterset_form else None,
->>>>>>> 5b8ef2eb
             'prerequisite_model': get_prerequisite_model(self.queryset),
             **self.get_extra_context(request),
         }
