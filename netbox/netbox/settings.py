import importlib
import logging
import os
import platform
import re
import socket
import warnings
from urllib.parse import urlsplit

from django.contrib.messages import constants as messages
from django.core.exceptions import ImproperlyConfigured, ValidationError
from django.core.validators import URLValidator


#
# Environment setup
#

VERSION = '3.0-beta1'

# Hostname
HOSTNAME = platform.node()

# Set the base directory two levels up
BASE_DIR = os.path.dirname(os.path.dirname(os.path.abspath(__file__)))

# Validate Python version
if platform.python_version_tuple() < ('3', '7'):
    raise RuntimeError(
        f"NetBox requires Python 3.7 or higher (current: Python {platform.python_version()})"
    )


#
# Configuration import
#

# Import configuration parameters
try:
    from netbox import configuration
except ModuleNotFoundError as e:
    if getattr(e, 'name') == 'configuration':
        raise ImproperlyConfigured(
            "Configuration file is not present. Please define netbox/netbox/configuration.py per the documentation."
        )
    raise

# Warn on removed config parameters
if hasattr(configuration, 'CACHE_TIMEOUT'):
    warnings.warn(
        "The CACHE_TIMEOUT configuration parameter was removed in v3.0.0 and no longer has any effect."
    )
if hasattr(configuration, 'RELEASE_CHECK_TIMEOUT'):
    warnings.warn(
        "The RELEASE_CHECK_TIMEOUT configuration parameter was removed in v3.0.0 and no longer has any effect."
    )

# Enforce required configuration parameters
for parameter in ['ALLOWED_HOSTS', 'DATABASE', 'SECRET_KEY', 'REDIS']:
    if not hasattr(configuration, parameter):
        raise ImproperlyConfigured(
            "Required parameter {} is missing from configuration.py.".format(parameter)
        )

# Set required parameters
ALLOWED_HOSTS = getattr(configuration, 'ALLOWED_HOSTS')
DATABASE = getattr(configuration, 'DATABASE')
REDIS = getattr(configuration, 'REDIS')
SECRET_KEY = getattr(configuration, 'SECRET_KEY')

# Set optional parameters
ADMINS = getattr(configuration, 'ADMINS', [])
ALLOWED_URL_SCHEMES = getattr(configuration, 'ALLOWED_URL_SCHEMES', (
    'file', 'ftp', 'ftps', 'http', 'https', 'irc', 'mailto', 'sftp', 'ssh', 'tel', 'telnet', 'tftp', 'vnc', 'xmpp',
))
BANNER_BOTTOM = getattr(configuration, 'BANNER_BOTTOM', '')
BANNER_LOGIN = getattr(configuration, 'BANNER_LOGIN', '')
BANNER_TOP = getattr(configuration, 'BANNER_TOP', '')
BASE_PATH = getattr(configuration, 'BASE_PATH', '')
if BASE_PATH:
    BASE_PATH = BASE_PATH.strip('/') + '/'  # Enforce trailing slash only
CHANGELOG_RETENTION = getattr(configuration, 'CHANGELOG_RETENTION', 90)
CORS_ORIGIN_ALLOW_ALL = getattr(configuration, 'CORS_ORIGIN_ALLOW_ALL', False)
CORS_ORIGIN_REGEX_WHITELIST = getattr(configuration, 'CORS_ORIGIN_REGEX_WHITELIST', [])
CORS_ORIGIN_WHITELIST = getattr(configuration, 'CORS_ORIGIN_WHITELIST', [])
CUSTOM_VALIDATORS = getattr(configuration, 'CUSTOM_VALIDATORS', {})
DATE_FORMAT = getattr(configuration, 'DATE_FORMAT', 'N j, Y')
DATETIME_FORMAT = getattr(configuration, 'DATETIME_FORMAT', 'N j, Y g:i a')
DEBUG = getattr(configuration, 'DEBUG', False)
DEVELOPER = getattr(configuration, 'DEVELOPER', False)
DOCS_ROOT = getattr(configuration, 'DOCS_ROOT', os.path.join(os.path.dirname(BASE_DIR), 'docs'))
EMAIL = getattr(configuration, 'EMAIL', {})
ENFORCE_GLOBAL_UNIQUE = getattr(configuration, 'ENFORCE_GLOBAL_UNIQUE', False)
EXEMPT_VIEW_PERMISSIONS = getattr(configuration, 'EXEMPT_VIEW_PERMISSIONS', [])
GRAPHQL_ENABLED = getattr(configuration, 'GRAPHQL_ENABLED', True)
HTTP_PROXIES = getattr(configuration, 'HTTP_PROXIES', None)
INTERNAL_IPS = getattr(configuration, 'INTERNAL_IPS', ('127.0.0.1', '::1'))
LOGGING = getattr(configuration, 'LOGGING', {})
LOGIN_REQUIRED = getattr(configuration, 'LOGIN_REQUIRED', False)
LOGIN_TIMEOUT = getattr(configuration, 'LOGIN_TIMEOUT', None)
MAINTENANCE_MODE = getattr(configuration, 'MAINTENANCE_MODE', False)
MAPS_URL = getattr(configuration, 'MAPS_URL', 'https://maps.google.com/?q=')
MAX_PAGE_SIZE = getattr(configuration, 'MAX_PAGE_SIZE', 1000)
MEDIA_ROOT = getattr(configuration, 'MEDIA_ROOT', os.path.join(BASE_DIR, 'media')).rstrip('/')
METRICS_ENABLED = getattr(configuration, 'METRICS_ENABLED', False)
NAPALM_ARGS = getattr(configuration, 'NAPALM_ARGS', {})
NAPALM_PASSWORD = getattr(configuration, 'NAPALM_PASSWORD', '')
NAPALM_TIMEOUT = getattr(configuration, 'NAPALM_TIMEOUT', 30)
NAPALM_USERNAME = getattr(configuration, 'NAPALM_USERNAME', '')
PAGINATE_COUNT = getattr(configuration, 'PAGINATE_COUNT', 50)
PLUGINS = getattr(configuration, 'PLUGINS', [])
PLUGINS_CONFIG = getattr(configuration, 'PLUGINS_CONFIG', {})
PREFER_IPV4 = getattr(configuration, 'PREFER_IPV4', False)
RACK_ELEVATION_DEFAULT_UNIT_HEIGHT = getattr(configuration, 'RACK_ELEVATION_DEFAULT_UNIT_HEIGHT', 22)
RACK_ELEVATION_DEFAULT_UNIT_WIDTH = getattr(configuration, 'RACK_ELEVATION_DEFAULT_UNIT_WIDTH', 220)
REMOTE_AUTH_AUTO_CREATE_USER = getattr(configuration, 'REMOTE_AUTH_AUTO_CREATE_USER', False)
REMOTE_AUTH_BACKEND = getattr(configuration, 'REMOTE_AUTH_BACKEND', 'netbox.authentication.RemoteUserBackend')
REMOTE_AUTH_DEFAULT_GROUPS = getattr(configuration, 'REMOTE_AUTH_DEFAULT_GROUPS', [])
REMOTE_AUTH_DEFAULT_PERMISSIONS = getattr(configuration, 'REMOTE_AUTH_DEFAULT_PERMISSIONS', {})
REMOTE_AUTH_ENABLED = getattr(configuration, 'REMOTE_AUTH_ENABLED', False)
REMOTE_AUTH_HEADER = getattr(configuration, 'REMOTE_AUTH_HEADER', 'HTTP_REMOTE_USER')
RELEASE_CHECK_URL = getattr(configuration, 'RELEASE_CHECK_URL', None)
REPORTS_ROOT = getattr(configuration, 'REPORTS_ROOT', os.path.join(BASE_DIR, 'reports')).rstrip('/')
RQ_DEFAULT_TIMEOUT = getattr(configuration, 'RQ_DEFAULT_TIMEOUT', 300)
SCRIPTS_ROOT = getattr(configuration, 'SCRIPTS_ROOT', os.path.join(BASE_DIR, 'scripts')).rstrip('/')
SESSION_FILE_PATH = getattr(configuration, 'SESSION_FILE_PATH', None)
SESSION_COOKIE_NAME = getattr(configuration, 'SESSION_COOKIE_NAME', 'sessionid')
SHORT_DATE_FORMAT = getattr(configuration, 'SHORT_DATE_FORMAT', 'Y-m-d')
SHORT_DATETIME_FORMAT = getattr(configuration, 'SHORT_DATETIME_FORMAT', 'Y-m-d H:i')
SHORT_TIME_FORMAT = getattr(configuration, 'SHORT_TIME_FORMAT', 'H:i:s')
STORAGE_BACKEND = getattr(configuration, 'STORAGE_BACKEND', None)
STORAGE_CONFIG = getattr(configuration, 'STORAGE_CONFIG', {})
TIME_FORMAT = getattr(configuration, 'TIME_FORMAT', 'g:i a')
TIME_ZONE = getattr(configuration, 'TIME_ZONE', 'UTC')

# Validate update repo URL and timeout
if RELEASE_CHECK_URL:
    validator = URLValidator(
        message=(
            "RELEASE_CHECK_URL must be a valid API URL. Example: "
            "https://api.github.com/repos/netbox-community/netbox"
        )
    )
    try:
        validator(RELEASE_CHECK_URL)
    except ValidationError as err:
        raise ImproperlyConfigured(str(err))


#
# Database
#

# Only PostgreSQL is supported
if METRICS_ENABLED:
    DATABASE.update({
        'ENGINE': 'django_prometheus.db.backends.postgresql'
    })
else:
    DATABASE.update({
        'ENGINE': 'django.db.backends.postgresql'
    })

DATABASES = {
    'default': DATABASE,
}


#
# Media storage
#

if STORAGE_BACKEND is not None:
    DEFAULT_FILE_STORAGE = STORAGE_BACKEND

    # django-storages
    if STORAGE_BACKEND.startswith('storages.'):

        try:
            import storages.utils
        except ModuleNotFoundError as e:
            if getattr(e, 'name') == 'storages':
                raise ImproperlyConfigured(
                    f"STORAGE_BACKEND is set to {STORAGE_BACKEND} but django-storages is not present. It can be "
                    f"installed by running 'pip install django-storages'."
                )
            raise e

        # Monkey-patch django-storages to fetch settings from STORAGE_CONFIG
        def _setting(name, default=None):
            if name in STORAGE_CONFIG:
                return STORAGE_CONFIG[name]
            return globals().get(name, default)
        storages.utils.setting = _setting

if STORAGE_CONFIG and STORAGE_BACKEND is None:
    warnings.warn(
        "STORAGE_CONFIG has been set in configuration.py but STORAGE_BACKEND is not defined. STORAGE_CONFIG will be "
        "ignored."
    )


#
# Redis
#

# Background task queuing
if 'tasks' not in REDIS:
    raise ImproperlyConfigured(
        "REDIS section in configuration.py is missing the 'tasks' subsection."
    )
TASKS_REDIS = REDIS['tasks']
TASKS_REDIS_HOST = TASKS_REDIS.get('HOST', 'localhost')
TASKS_REDIS_PORT = TASKS_REDIS.get('PORT', 6379)
TASKS_REDIS_SENTINELS = TASKS_REDIS.get('SENTINELS', [])
TASKS_REDIS_USING_SENTINEL = all([
    isinstance(TASKS_REDIS_SENTINELS, (list, tuple)),
    len(TASKS_REDIS_SENTINELS) > 0
])
TASKS_REDIS_SENTINEL_SERVICE = TASKS_REDIS.get('SENTINEL_SERVICE', 'default')
TASKS_REDIS_SENTINEL_TIMEOUT = TASKS_REDIS.get('SENTINEL_TIMEOUT', 10)
TASKS_REDIS_PASSWORD = TASKS_REDIS.get('PASSWORD', '')
TASKS_REDIS_DATABASE = TASKS_REDIS.get('DATABASE', 0)
TASKS_REDIS_SSL = TASKS_REDIS.get('SSL', False)
TASKS_REDIS_SKIP_TLS_VERIFY = TASKS_REDIS.get('INSECURE_SKIP_TLS_VERIFY', False)

# Caching
if 'caching' not in REDIS:
    raise ImproperlyConfigured(
        "REDIS section in configuration.py is missing caching subsection."
    )
CACHING_REDIS_HOST = REDIS['caching'].get('HOST', 'localhost')
CACHING_REDIS_PORT = REDIS['caching'].get('PORT', 6379)
CACHING_REDIS_DATABASE = REDIS['caching'].get('DATABASE', 0)
CACHING_REDIS_PASSWORD = REDIS['caching'].get('PASSWORD', '')
CACHING_REDIS_SENTINELS = REDIS['caching'].get('SENTINELS', [])
CACHING_REDIS_SENTINEL_SERVICE = REDIS['caching'].get('SENTINEL_SERVICE', 'default')
CACHING_REDIS_PROTO = 'rediss' if REDIS['caching'].get('SSL', False) else 'redis'
CACHING_REDIS_SKIP_TLS_VERIFY = REDIS['caching'].get('INSECURE_SKIP_TLS_VERIFY', False)

CACHES = {
    'default': {
        'BACKEND': 'django_redis.cache.RedisCache',
        'LOCATION': f'{CACHING_REDIS_PROTO}://{CACHING_REDIS_HOST}:{CACHING_REDIS_PORT}/{CACHING_REDIS_DATABASE}',
        'OPTIONS': {
            'CLIENT_CLASS': 'django_redis.client.DefaultClient',
            'PASSWORD': CACHING_REDIS_PASSWORD,
        }
    }
}
if CACHING_REDIS_SENTINELS:
    CACHES['default']['LOCATION'] = f'{CACHING_REDIS_PROTO}://{CACHING_REDIS_SENTINEL_SERVICE}/{CACHING_REDIS_DATABASE}'
    CACHES['default']['OPTIONS']['CLIENT_CLASS'] = 'django_redis.client.SentinelClient'
    CACHES['default']['OPTIONS']['SENTINELS'] = CACHING_REDIS_SENTINELS
if CACHING_REDIS_SKIP_TLS_VERIFY:
    CACHES['default']['OPTIONS']['CONNECTION_POOL_KWARGS']['ssl_cert_reqs'] = False


#
# Sessions
#

if LOGIN_TIMEOUT is not None:
    # Django default is 1209600 seconds (14 days)
    SESSION_COOKIE_AGE = LOGIN_TIMEOUT
if SESSION_FILE_PATH is not None:
    SESSION_ENGINE = 'django.contrib.sessions.backends.file'


#
# Email
#

EMAIL_HOST = EMAIL.get('SERVER')
EMAIL_HOST_USER = EMAIL.get('USERNAME')
EMAIL_HOST_PASSWORD = EMAIL.get('PASSWORD')
EMAIL_PORT = EMAIL.get('PORT', 25)
EMAIL_SSL_CERTFILE = EMAIL.get('SSL_CERTFILE')
EMAIL_SSL_KEYFILE = EMAIL.get('SSL_KEYFILE')
EMAIL_SUBJECT_PREFIX = '[NetBox] '
EMAIL_USE_SSL = EMAIL.get('USE_SSL', False)
EMAIL_USE_TLS = EMAIL.get('USE_TLS', False)
EMAIL_TIMEOUT = EMAIL.get('TIMEOUT', 10)
SERVER_EMAIL = EMAIL.get('FROM_EMAIL')


#
# Django
#

INSTALLED_APPS = [
    'django.contrib.admin',
    'django.contrib.auth',
    'django.contrib.contenttypes',
    'django.contrib.sessions',
    'django.contrib.messages',
    'django.contrib.staticfiles',
    'django.contrib.humanize',
    'corsheaders',
    'debug_toolbar',
    'graphiql_debug_toolbar',
    'django_filters',
    'django_tables2',
    'django_prometheus',
    'graphene_django',
    'mptt',
    'rest_framework',
    'taggit',
    'timezone_field',
    'circuits',
    'dcim',
    'ipam',
    'extras',
    'tenancy',
    'users',
    'utilities',
    'virtualization',
    'django_rq',  # Must come after extras to allow overriding management commands
    'drf_yasg',
]

# Middleware
MIDDLEWARE = [
    'graphiql_debug_toolbar.middleware.DebugToolbarMiddleware',
    'django_prometheus.middleware.PrometheusBeforeMiddleware',
    'corsheaders.middleware.CorsMiddleware',
    'django.contrib.sessions.middleware.SessionMiddleware',
    'django.middleware.common.CommonMiddleware',
    'django.middleware.csrf.CsrfViewMiddleware',
    'django.contrib.auth.middleware.AuthenticationMiddleware',
    'django.contrib.messages.middleware.MessageMiddleware',
    'django.middleware.clickjacking.XFrameOptionsMiddleware',
    'django.middleware.security.SecurityMiddleware',
    'netbox.middleware.ExceptionHandlingMiddleware',
    'netbox.middleware.RemoteUserMiddleware',
    'netbox.middleware.LoginRequiredMiddleware',
    'netbox.middleware.APIVersionMiddleware',
    'netbox.middleware.ObjectChangeMiddleware',
    'django_prometheus.middleware.PrometheusAfterMiddleware',
]

ROOT_URLCONF = 'netbox.urls'

TEMPLATES_DIR = BASE_DIR + '/templates'
TEMPLATES = [
    {
        'BACKEND': 'django.template.backends.django.DjangoTemplates',
        'DIRS': [TEMPLATES_DIR],
        'APP_DIRS': True,
        'OPTIONS': {
            'context_processors': [
                'django.template.context_processors.debug',
                'django.template.context_processors.request',
                'django.template.context_processors.media',
                'django.contrib.auth.context_processors.auth',
                'django.contrib.messages.context_processors.messages',
                'netbox.context_processors.settings_and_registry',
            ],
        },
    },
]

# Set up authentication backends
AUTHENTICATION_BACKENDS = [
    REMOTE_AUTH_BACKEND,
    'netbox.authentication.ObjectPermissionBackend',
]

# Internationalization
LANGUAGE_CODE = 'en-us'
USE_I18N = True
USE_TZ = True

# WSGI
WSGI_APPLICATION = 'netbox.wsgi.application'
SECURE_PROXY_SSL_HEADER = ('HTTP_X_FORWARDED_PROTO', 'https')
USE_X_FORWARDED_HOST = True
X_FRAME_OPTIONS = 'SAMEORIGIN'

# Static files (CSS, JavaScript, Images)
STATIC_ROOT = BASE_DIR + '/static'
STATIC_URL = '/{}static/'.format(BASE_PATH)
STATICFILES_DIRS = (
    os.path.join(BASE_DIR, "project-static", "dist"),
    os.path.join(BASE_DIR, "project-static", "img"),
)

# Media
MEDIA_URL = '/{}media/'.format(BASE_PATH)

# Disable default limit of 1000 fields per request. Needed for bulk deletion of objects. (Added in Django 1.10.)
DATA_UPLOAD_MAX_NUMBER_FIELDS = None

# Messages
MESSAGE_TAGS = {
    messages.ERROR: 'danger',
}

# Authentication URLs
LOGIN_URL = '/{}login/'.format(BASE_PATH)

CSRF_TRUSTED_ORIGINS = ALLOWED_HOSTS

DEFAULT_AUTO_FIELD = 'django.db.models.AutoField'

# Exclude potentially sensitive models from wildcard view exemption. These may still be exempted
# by specifying the model individually in the EXEMPT_VIEW_PERMISSIONS configuration parameter.
EXEMPT_EXCLUDE_MODELS = (
    ('auth', 'group'),
    ('auth', 'user'),
    ('users', 'objectpermission'),
)


#
# Django Prometheus
#

PROMETHEUS_EXPORT_MIGRATIONS = False


#
# Django filters
#

FILTERS_NULL_CHOICE_LABEL = 'None'
FILTERS_NULL_CHOICE_VALUE = 'null'


#
# Django REST framework (API)
#

REST_FRAMEWORK_VERSION = VERSION.rsplit('.', 1)[0]  # Use major.minor as API version
REST_FRAMEWORK = {
    'ALLOWED_VERSIONS': [REST_FRAMEWORK_VERSION],
    'COERCE_DECIMAL_TO_STRING': False,
    'DEFAULT_AUTHENTICATION_CLASSES': (
        'rest_framework.authentication.SessionAuthentication',
        'netbox.api.authentication.TokenAuthentication',
    ),
    'DEFAULT_FILTER_BACKENDS': (
        'django_filters.rest_framework.DjangoFilterBackend',
    ),
    'DEFAULT_METADATA_CLASS': 'netbox.api.metadata.BulkOperationMetadata',
    'DEFAULT_PAGINATION_CLASS': 'netbox.api.pagination.OptionalLimitOffsetPagination',
    'DEFAULT_PERMISSION_CLASSES': (
        'netbox.api.authentication.TokenPermissions',
    ),
    'DEFAULT_RENDERER_CLASSES': (
        'rest_framework.renderers.JSONRenderer',
        'netbox.api.renderers.FormlessBrowsableAPIRenderer',
    ),
    'DEFAULT_VERSION': REST_FRAMEWORK_VERSION,
    'DEFAULT_VERSIONING_CLASS': 'rest_framework.versioning.AcceptHeaderVersioning',
    'PAGE_SIZE': PAGINATE_COUNT,
    'SCHEMA_COERCE_METHOD_NAMES': {
        # Default mappings
        'retrieve': 'read',
        'destroy': 'delete',
        # Custom operations
        'bulk_destroy': 'bulk_delete',
    },
    'VIEW_NAME_FUNCTION': 'utilities.api.get_view_name',
}


#
# Graphene
#

GRAPHENE = {
    # Avoids naming collision on models with 'type' field; see
    # https://github.com/graphql-python/graphene-django/issues/185
    'DJANGO_CHOICE_FIELD_ENUM_V3_NAMING': True,
}


#
# drf_yasg (OpenAPI/Swagger)
#

SWAGGER_SETTINGS = {
    'DEFAULT_AUTO_SCHEMA_CLASS': 'utilities.custom_inspectors.NetBoxSwaggerAutoSchema',
    'DEFAULT_FIELD_INSPECTORS': [
        'utilities.custom_inspectors.CustomFieldsDataFieldInspector',
        'utilities.custom_inspectors.JSONFieldInspector',
        'utilities.custom_inspectors.NullableBooleanFieldInspector',
        'utilities.custom_inspectors.ChoiceFieldInspector',
        'utilities.custom_inspectors.SerializedPKRelatedFieldInspector',
        'drf_yasg.inspectors.CamelCaseJSONFilter',
        'drf_yasg.inspectors.ReferencingSerializerInspector',
        'drf_yasg.inspectors.RelatedFieldInspector',
        'drf_yasg.inspectors.ChoiceFieldInspector',
        'drf_yasg.inspectors.FileFieldInspector',
        'drf_yasg.inspectors.DictFieldInspector',
        'drf_yasg.inspectors.SerializerMethodFieldInspector',
        'drf_yasg.inspectors.SimpleFieldInspector',
        'drf_yasg.inspectors.StringDefaultFieldInspector',
    ],
    'DEFAULT_FILTER_INSPECTORS': [
        'drf_yasg.inspectors.CoreAPICompatInspector',
    ],
    'DEFAULT_INFO': 'netbox.urls.openapi_info',
    'DEFAULT_MODEL_DEPTH': 1,
    'DEFAULT_PAGINATOR_INSPECTORS': [
        'utilities.custom_inspectors.NullablePaginatorInspector',
        'drf_yasg.inspectors.DjangoRestResponsePagination',
        'drf_yasg.inspectors.CoreAPICompatInspector',
    ],
    'SECURITY_DEFINITIONS': {
        'Bearer': {
            'type': 'apiKey',
            'name': 'Authorization',
            'in': 'header',
        }
    },
    'VALIDATOR_URL': None,
}


#
# Django RQ (Webhooks backend)
#

if TASKS_REDIS_USING_SENTINEL:
    RQ_PARAMS = {
        'SENTINELS': TASKS_REDIS_SENTINELS,
        'MASTER_NAME': TASKS_REDIS_SENTINEL_SERVICE,
        'DB': TASKS_REDIS_DATABASE,
        'PASSWORD': TASKS_REDIS_PASSWORD,
        'SOCKET_TIMEOUT': None,
        'CONNECTION_KWARGS': {
            'socket_connect_timeout': TASKS_REDIS_SENTINEL_TIMEOUT
        },
    }
else:
    RQ_PARAMS = {
        'HOST': TASKS_REDIS_HOST,
        'PORT': TASKS_REDIS_PORT,
        'DB': TASKS_REDIS_DATABASE,
        'PASSWORD': TASKS_REDIS_PASSWORD,
        'SSL': TASKS_REDIS_SSL,
        'SSL_CERT_REQS': None if TASKS_REDIS_SKIP_TLS_VERIFY else 'required',
        'DEFAULT_TIMEOUT': RQ_DEFAULT_TIMEOUT,
    }

RQ_QUEUES = {
<<<<<<< HEAD
    'high': RQ_PARAMS,
    'default': RQ_PARAMS,  # Webhooks
    'low': RQ_PARAMS,
    'check_release': RQ_PARAMS,
=======
    'default': RQ_PARAMS,
>>>>>>> bc812e49
}


#
# NetBox internal settings
#

# Pagination
PER_PAGE_DEFAULTS = [
    25, 50, 100, 250, 500, 1000
]
if PAGINATE_COUNT not in PER_PAGE_DEFAULTS:
    PER_PAGE_DEFAULTS.append(PAGINATE_COUNT)
    PER_PAGE_DEFAULTS = sorted(PER_PAGE_DEFAULTS)


#
# Plugins
#

for plugin_name in PLUGINS:

    # Import plugin module
    try:
        plugin = importlib.import_module(plugin_name)
    except ModuleNotFoundError as e:
        if getattr(e, 'name') == plugin_name:
            raise ImproperlyConfigured(
                "Unable to import plugin {}: Module not found. Check that the plugin module has been installed within the "
                "correct Python environment.".format(plugin_name)
            )
        raise e

    # Determine plugin config and add to INSTALLED_APPS.
    try:
        plugin_config = plugin.config
        INSTALLED_APPS.append("{}.{}".format(plugin_config.__module__, plugin_config.__name__))
    except AttributeError:
        raise ImproperlyConfigured(
            "Plugin {} does not provide a 'config' variable. This should be defined in the plugin's __init__.py file "
            "and point to the PluginConfig subclass.".format(plugin_name)
        )

    # Validate user-provided configuration settings and assign defaults
    if plugin_name not in PLUGINS_CONFIG:
        PLUGINS_CONFIG[plugin_name] = {}
    plugin_config.validate(PLUGINS_CONFIG[plugin_name], VERSION)

    # Add middleware
    plugin_middleware = plugin_config.middleware
    if plugin_middleware and type(plugin_middleware) in (list, tuple):
<<<<<<< HEAD
        MIDDLEWARE.extend(plugin_middleware)

    # Apply cacheops config
    if type(plugin_config.caching_config) is not dict:
        raise ImproperlyConfigured(
            "Plugin {} caching_config must be a dictionary.".format(plugin_name)
        )
    CACHEOPS.update({
        "{}.{}".format(plugin_name, key): value for key, value in plugin_config.caching_config.items()
    })

    # Create RQ queues dedicated to the plugin
    # we use the plugin name as a prefix for queue name's defined in the plugin config
    # ex: mysuperplugin.mysuperqueue1
    if type(plugin_config.queues) is not list:
        raise ImproperlyConfigured(
            "Plugin {} queues must be a list.".format(plugin_name)
        )
    RQ_QUEUES.update({
        f"{plugin_name}.{queue}": RQ_PARAMS for queue in plugin_config.queues
    })
=======
        MIDDLEWARE.extend(plugin_middleware)
>>>>>>> bc812e49
<|MERGE_RESOLUTION|>--- conflicted
+++ resolved
@@ -546,14 +546,9 @@
     }
 
 RQ_QUEUES = {
-<<<<<<< HEAD
     'high': RQ_PARAMS,
-    'default': RQ_PARAMS,  # Webhooks
+    'default': RQ_PARAMS,
     'low': RQ_PARAMS,
-    'check_release': RQ_PARAMS,
-=======
-    'default': RQ_PARAMS,
->>>>>>> bc812e49
 }
 
 
@@ -605,17 +600,7 @@
     # Add middleware
     plugin_middleware = plugin_config.middleware
     if plugin_middleware and type(plugin_middleware) in (list, tuple):
-<<<<<<< HEAD
         MIDDLEWARE.extend(plugin_middleware)
-
-    # Apply cacheops config
-    if type(plugin_config.caching_config) is not dict:
-        raise ImproperlyConfigured(
-            "Plugin {} caching_config must be a dictionary.".format(plugin_name)
-        )
-    CACHEOPS.update({
-        "{}.{}".format(plugin_name, key): value for key, value in plugin_config.caching_config.items()
-    })
 
     # Create RQ queues dedicated to the plugin
     # we use the plugin name as a prefix for queue name's defined in the plugin config
@@ -626,7 +611,4 @@
         )
     RQ_QUEUES.update({
         f"{plugin_name}.{queue}": RQ_PARAMS for queue in plugin_config.queues
-    })
-=======
-        MIDDLEWARE.extend(plugin_middleware)
->>>>>>> bc812e49
+    })