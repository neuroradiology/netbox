--- conflicted
+++ resolved
@@ -794,7 +794,6 @@
     EVENTS_PIPELINE.insert(0, 'extras.events.process_event_queue')
 
 # Register any configured plugins
-incompatible_plugins = []
 for plugin_name in PLUGINS:
     try:
         # Import the plugin module
@@ -816,20 +815,17 @@
             f"__init__.py file and point to the PluginConfig subclass."
         )
 
-<<<<<<< HEAD
     # Validate version compatibility and user-provided configuration settings and assign defaults
     if plugin_name not in PLUGINS_CONFIG:
         PLUGINS_CONFIG[plugin_name] = {}
     try:
         plugin_config.validate(PLUGINS_CONFIG[plugin_name], RELEASE.version)
     except IncompatiblePluginError as e:
-        print(f'Unable to load plugin {plugin_name}: {e}')
-        incompatible_plugins.append(plugin_name)
+        warnings.warn(f'Unable to load plugin {plugin_name}: {e}')
         continue
-=======
+
     # Register the plugin as installed successfully
     registry['plugins']['installed'].append(plugin_name)
->>>>>>> 75417c9c
 
     plugin_module = "{}.{}".format(plugin_config.__module__, plugin_config.__name__)  # type: ignore
 
@@ -881,8 +877,6 @@
         else:
             raise ImproperlyConfigured(f"events_pipline in plugin: {plugin_name} must be a list or tuple")
 
-[PLUGINS.remove(x) for x in incompatible_plugins]
-
 
 # UNSUPPORTED FUNCTIONALITY: Import any local overrides.
 try:
