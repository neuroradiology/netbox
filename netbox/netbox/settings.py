import hashlib
import importlib
import importlib.util
import os
import platform
import sys
import warnings
from urllib.parse import urlencode, urlsplit

import django
import requests
from django.contrib.messages import constants as messages
from django.core.exceptions import ImproperlyConfigured, ValidationError
from django.core.validators import URLValidator
from django.utils.encoding import force_str
from django.utils.translation import gettext_lazy as _

from netbox.config import PARAMS as CONFIG_PARAMS
from netbox.constants import RQ_QUEUE_DEFAULT, RQ_QUEUE_HIGH, RQ_QUEUE_LOW
from netbox.plugins import PluginConfig
from utilities.release import load_release_data
from utilities.string import trailing_slash


#
# Environment setup
#

<<<<<<< HEAD
RELEASE = load_release_data()
VERSION = RELEASE.full_version  # Retained for backward compatibility
=======
VERSION = '4.0.9-dev'
>>>>>>> 8bfcb1c8
HOSTNAME = platform.node()
# Set the base directory two levels up
BASE_DIR = os.path.dirname(os.path.dirname(os.path.abspath(__file__)))

# Validate Python version
if sys.version_info < (3, 10):
    raise RuntimeError(
        f"NetBox requires Python 3.10 or later. (Currently installed: Python {platform.python_version()})"
    )

#
# Configuration import
#

# Import the configuration module
config_path = os.getenv('NETBOX_CONFIGURATION', 'netbox.configuration')
try:
    configuration = importlib.import_module(config_path)
except ModuleNotFoundError as e:
    if getattr(e, 'name') == config_path:
        raise ImproperlyConfigured(
            f"Specified configuration module ({config_path}) not found. Please define netbox/netbox/configuration.py "
            f"per the documentation, or specify an alternate module in the NETBOX_CONFIGURATION environment variable."
        )
    raise

# Check for missing required configuration parameters
for parameter in ('ALLOWED_HOSTS', 'DATABASE', 'SECRET_KEY', 'REDIS'):
    if not hasattr(configuration, parameter):
        raise ImproperlyConfigured(f"Required parameter {parameter} is missing from configuration.")

# Set static config parameters
ADMINS = getattr(configuration, 'ADMINS', [])
ALLOW_TOKEN_RETRIEVAL = getattr(configuration, 'ALLOW_TOKEN_RETRIEVAL', True)
ALLOWED_HOSTS = getattr(configuration, 'ALLOWED_HOSTS')  # Required
AUTH_PASSWORD_VALIDATORS = getattr(configuration, 'AUTH_PASSWORD_VALIDATORS', [])
BASE_PATH = trailing_slash(getattr(configuration, 'BASE_PATH', ''))
CHANGELOG_SKIP_EMPTY_CHANGES = getattr(configuration, 'CHANGELOG_SKIP_EMPTY_CHANGES', True)
CENSUS_REPORTING_ENABLED = getattr(configuration, 'CENSUS_REPORTING_ENABLED', True)
CORS_ORIGIN_ALLOW_ALL = getattr(configuration, 'CORS_ORIGIN_ALLOW_ALL', False)
CORS_ORIGIN_REGEX_WHITELIST = getattr(configuration, 'CORS_ORIGIN_REGEX_WHITELIST', [])
CORS_ORIGIN_WHITELIST = getattr(configuration, 'CORS_ORIGIN_WHITELIST', [])
CSRF_COOKIE_NAME = getattr(configuration, 'CSRF_COOKIE_NAME', 'csrftoken')
CSRF_COOKIE_PATH = f'/{BASE_PATH.rstrip("/")}'
CSRF_COOKIE_SECURE = getattr(configuration, 'CSRF_COOKIE_SECURE', False)
CSRF_TRUSTED_ORIGINS = getattr(configuration, 'CSRF_TRUSTED_ORIGINS', [])
DATA_UPLOAD_MAX_MEMORY_SIZE = getattr(configuration, 'DATA_UPLOAD_MAX_MEMORY_SIZE', 2621440)
DATABASE = getattr(configuration, 'DATABASE')  # Required
DEBUG = getattr(configuration, 'DEBUG', False)
DEFAULT_DASHBOARD = getattr(configuration, 'DEFAULT_DASHBOARD', None)
DEFAULT_PERMISSIONS = getattr(configuration, 'DEFAULT_PERMISSIONS', {
    # Permit users to manage their own bookmarks
    'extras.view_bookmark': ({'user': '$user'},),
    'extras.add_bookmark': ({'user': '$user'},),
    'extras.change_bookmark': ({'user': '$user'},),
    'extras.delete_bookmark': ({'user': '$user'},),
    # Permit users to manage their own notifications
    'extras.view_notification': ({'user': '$user'},),
    'extras.add_notification': ({'user': '$user'},),
    'extras.change_notification': ({'user': '$user'},),
    'extras.delete_notification': ({'user': '$user'},),
    # Permit users to manage their own subscriptions
    'extras.view_subscription': ({'user': '$user'},),
    'extras.add_subscription': ({'user': '$user'},),
    'extras.change_subscription': ({'user': '$user'},),
    'extras.delete_subscription': ({'user': '$user'},),
    # Permit users to manage their own API tokens
    'users.view_token': ({'user': '$user'},),
    'users.add_token': ({'user': '$user'},),
    'users.change_token': ({'user': '$user'},),
    'users.delete_token': ({'user': '$user'},),
})
DEVELOPER = getattr(configuration, 'DEVELOPER', False)
DJANGO_ADMIN_ENABLED = getattr(configuration, 'DJANGO_ADMIN_ENABLED', False)
DOCS_ROOT = getattr(configuration, 'DOCS_ROOT', os.path.join(os.path.dirname(BASE_DIR), 'docs'))
EMAIL = getattr(configuration, 'EMAIL', {})
EVENTS_PIPELINE = getattr(configuration, 'EVENTS_PIPELINE', (
    'extras.events.process_event_queue',
))
EXEMPT_VIEW_PERMISSIONS = getattr(configuration, 'EXEMPT_VIEW_PERMISSIONS', [])
FIELD_CHOICES = getattr(configuration, 'FIELD_CHOICES', {})
FILE_UPLOAD_MAX_MEMORY_SIZE = getattr(configuration, 'FILE_UPLOAD_MAX_MEMORY_SIZE', 2621440)
HTTP_PROXIES = getattr(configuration, 'HTTP_PROXIES', None)
INTERNAL_IPS = getattr(configuration, 'INTERNAL_IPS', ('127.0.0.1', '::1'))
JINJA2_FILTERS = getattr(configuration, 'JINJA2_FILTERS', {})
LANGUAGE_CODE = getattr(configuration, 'DEFAULT_LANGUAGE', 'en-us')
LANGUAGE_COOKIE_PATH = CSRF_COOKIE_PATH
LOGGING = getattr(configuration, 'LOGGING', {})
LOGIN_PERSISTENCE = getattr(configuration, 'LOGIN_PERSISTENCE', False)
LOGIN_REQUIRED = getattr(configuration, 'LOGIN_REQUIRED', True)
LOGIN_TIMEOUT = getattr(configuration, 'LOGIN_TIMEOUT', None)
LOGOUT_REDIRECT_URL = getattr(configuration, 'LOGOUT_REDIRECT_URL', 'home')
MEDIA_ROOT = getattr(configuration, 'MEDIA_ROOT', os.path.join(BASE_DIR, 'media')).rstrip('/')
METRICS_ENABLED = getattr(configuration, 'METRICS_ENABLED', False)
PLUGINS = getattr(configuration, 'PLUGINS', [])
PLUGINS_CONFIG = getattr(configuration, 'PLUGINS_CONFIG', {})
QUEUE_MAPPINGS = getattr(configuration, 'QUEUE_MAPPINGS', {})
REDIS = getattr(configuration, 'REDIS')  # Required
RELEASE_CHECK_URL = getattr(configuration, 'RELEASE_CHECK_URL', None)
REMOTE_AUTH_AUTO_CREATE_GROUPS = getattr(configuration, 'REMOTE_AUTH_AUTO_CREATE_GROUPS', False)
REMOTE_AUTH_AUTO_CREATE_USER = getattr(configuration, 'REMOTE_AUTH_AUTO_CREATE_USER', False)
REMOTE_AUTH_BACKEND = getattr(configuration, 'REMOTE_AUTH_BACKEND', 'netbox.authentication.RemoteUserBackend')
REMOTE_AUTH_DEFAULT_GROUPS = getattr(configuration, 'REMOTE_AUTH_DEFAULT_GROUPS', [])
REMOTE_AUTH_DEFAULT_PERMISSIONS = getattr(configuration, 'REMOTE_AUTH_DEFAULT_PERMISSIONS', {})
REMOTE_AUTH_ENABLED = getattr(configuration, 'REMOTE_AUTH_ENABLED', False)
REMOTE_AUTH_GROUP_HEADER = getattr(configuration, 'REMOTE_AUTH_GROUP_HEADER', 'HTTP_REMOTE_USER_GROUP')
REMOTE_AUTH_GROUP_SEPARATOR = getattr(configuration, 'REMOTE_AUTH_GROUP_SEPARATOR', '|')
REMOTE_AUTH_GROUP_SYNC_ENABLED = getattr(configuration, 'REMOTE_AUTH_GROUP_SYNC_ENABLED', False)
REMOTE_AUTH_HEADER = getattr(configuration, 'REMOTE_AUTH_HEADER', 'HTTP_REMOTE_USER')
REMOTE_AUTH_SUPERUSER_GROUPS = getattr(configuration, 'REMOTE_AUTH_SUPERUSER_GROUPS', [])
REMOTE_AUTH_SUPERUSERS = getattr(configuration, 'REMOTE_AUTH_SUPERUSERS', [])
REMOTE_AUTH_USER_EMAIL = getattr(configuration, 'REMOTE_AUTH_USER_EMAIL', 'HTTP_REMOTE_USER_EMAIL')
REMOTE_AUTH_USER_FIRST_NAME = getattr(configuration, 'REMOTE_AUTH_USER_FIRST_NAME', 'HTTP_REMOTE_USER_FIRST_NAME')
REMOTE_AUTH_USER_LAST_NAME = getattr(configuration, 'REMOTE_AUTH_USER_LAST_NAME', 'HTTP_REMOTE_USER_LAST_NAME')
REMOTE_AUTH_STAFF_GROUPS = getattr(configuration, 'REMOTE_AUTH_STAFF_GROUPS', [])
REMOTE_AUTH_STAFF_USERS = getattr(configuration, 'REMOTE_AUTH_STAFF_USERS', [])
# Required by extras/migrations/0109_script_models.py
REPORTS_ROOT = getattr(configuration, 'REPORTS_ROOT', os.path.join(BASE_DIR, 'reports')).rstrip('/')
RQ_DEFAULT_TIMEOUT = getattr(configuration, 'RQ_DEFAULT_TIMEOUT', 300)
RQ_RETRY_INTERVAL = getattr(configuration, 'RQ_RETRY_INTERVAL', 60)
RQ_RETRY_MAX = getattr(configuration, 'RQ_RETRY_MAX', 0)
SCRIPTS_ROOT = getattr(configuration, 'SCRIPTS_ROOT', os.path.join(BASE_DIR, 'scripts')).rstrip('/')
SEARCH_BACKEND = getattr(configuration, 'SEARCH_BACKEND', 'netbox.search.backends.CachedValueSearchBackend')
SECRET_KEY = getattr(configuration, 'SECRET_KEY')  # Required
SECURE_HSTS_INCLUDE_SUBDOMAINS = getattr(configuration, 'SECURE_HSTS_INCLUDE_SUBDOMAINS', False)
SECURE_HSTS_PRELOAD = getattr(configuration, 'SECURE_HSTS_PRELOAD', False)
SECURE_HSTS_SECONDS = getattr(configuration, 'SECURE_HSTS_SECONDS', 0)
SECURE_SSL_REDIRECT = getattr(configuration, 'SECURE_SSL_REDIRECT', False)
SENTRY_DSN = getattr(configuration, 'SENTRY_DSN', None)
SENTRY_ENABLED = getattr(configuration, 'SENTRY_ENABLED', False)
SENTRY_SAMPLE_RATE = getattr(configuration, 'SENTRY_SAMPLE_RATE', 1.0)
SENTRY_SEND_DEFAULT_PII = getattr(configuration, 'SENTRY_SEND_DEFAULT_PII', False)
SENTRY_TAGS = getattr(configuration, 'SENTRY_TAGS', {})
SENTRY_TRACES_SAMPLE_RATE = getattr(configuration, 'SENTRY_TRACES_SAMPLE_RATE', 0)
SESSION_COOKIE_NAME = getattr(configuration, 'SESSION_COOKIE_NAME', 'sessionid')
SESSION_COOKIE_PATH = CSRF_COOKIE_PATH
SESSION_COOKIE_SECURE = getattr(configuration, 'SESSION_COOKIE_SECURE', False)
SESSION_FILE_PATH = getattr(configuration, 'SESSION_FILE_PATH', None)
STORAGE_BACKEND = getattr(configuration, 'STORAGE_BACKEND', None)
STORAGE_CONFIG = getattr(configuration, 'STORAGE_CONFIG', {})
TIME_ZONE = getattr(configuration, 'TIME_ZONE', 'UTC')
TRANSLATION_ENABLED = getattr(configuration, 'TRANSLATION_ENABLED', True)

# Load any dynamic configuration parameters which have been hard-coded in the configuration file
for param in CONFIG_PARAMS:
    if hasattr(configuration, param.name):
        globals()[param.name] = getattr(configuration, param.name)

# Enforce minimum length for SECRET_KEY
if type(SECRET_KEY) is not str:
    raise ImproperlyConfigured(f"SECRET_KEY must be a string (found {type(SECRET_KEY).__name__})")
if len(SECRET_KEY) < 50:
    raise ImproperlyConfigured(
        f"SECRET_KEY must be at least 50 characters in length. To generate a suitable key, run the following command:\n"
        f"  python {BASE_DIR}/generate_secret_key.py"
    )

# Validate update repo URL and timeout
if RELEASE_CHECK_URL:
    try:
        URLValidator()(RELEASE_CHECK_URL)
    except ValidationError as e:
        raise ImproperlyConfigured(
            "RELEASE_CHECK_URL must be a valid URL. Example: https://api.github.com/repos/netbox-community/netbox"
        )


#
# Database
#

# Set the database engine
if 'ENGINE' not in DATABASE:
    if METRICS_ENABLED:
        DATABASE.update({'ENGINE': 'django_prometheus.db.backends.postgresql'})
    else:
        DATABASE.update({'ENGINE': 'django.db.backends.postgresql'})

# Define the DATABASES setting for Django
DATABASES = {
    'default': DATABASE,
}


#
# Storage backend
#

if STORAGE_BACKEND is not None:
    DEFAULT_FILE_STORAGE = STORAGE_BACKEND

    # django-storages
    if STORAGE_BACKEND.startswith('storages.'):
        try:
            import storages.utils  # type: ignore
        except ModuleNotFoundError as e:
            if getattr(e, 'name') == 'storages':
                raise ImproperlyConfigured(
                    f"STORAGE_BACKEND is set to {STORAGE_BACKEND} but django-storages is not present. It can be "
                    f"installed by running 'pip install django-storages'."
                )
            raise e

        # Monkey-patch django-storages to fetch settings from STORAGE_CONFIG
        def _setting(name, default=None):
            if name in STORAGE_CONFIG:
                return STORAGE_CONFIG[name]
            return globals().get(name, default)
        storages.utils.setting = _setting

    # django-storage-swift
    elif STORAGE_BACKEND == 'swift.storage.SwiftStorage':
        try:
            import swift.utils  # type: ignore
        except ModuleNotFoundError as e:
            if getattr(e, 'name') == 'swift':
                raise ImproperlyConfigured(
                    f"STORAGE_BACKEND is set to {STORAGE_BACKEND} but django-storage-swift is not present. "
                    "It can be installed by running 'pip install django-storage-swift'."
                )
            raise e

        # Load all SWIFT_* settings from the user configuration
        for param, value in STORAGE_CONFIG.items():
            if param.startswith('SWIFT_'):
                globals()[param] = value

if STORAGE_CONFIG and STORAGE_BACKEND is None:
    warnings.warn(
        "STORAGE_CONFIG has been set in configuration.py but STORAGE_BACKEND is not defined. STORAGE_CONFIG will be "
        "ignored."
    )


#
# Redis
#

# Background task queuing
if 'tasks' not in REDIS:
    raise ImproperlyConfigured("REDIS section in configuration.py is missing the 'tasks' subsection.")
TASKS_REDIS = REDIS['tasks']
TASKS_REDIS_HOST = TASKS_REDIS.get('HOST', 'localhost')
TASKS_REDIS_PORT = TASKS_REDIS.get('PORT', 6379)
TASKS_REDIS_URL = TASKS_REDIS.get('URL')
TASKS_REDIS_SENTINELS = TASKS_REDIS.get('SENTINELS', [])
TASKS_REDIS_USING_SENTINEL = all([
    isinstance(TASKS_REDIS_SENTINELS, (list, tuple)),
    len(TASKS_REDIS_SENTINELS) > 0
])
TASKS_REDIS_SENTINEL_SERVICE = TASKS_REDIS.get('SENTINEL_SERVICE', 'default')
TASKS_REDIS_SENTINEL_TIMEOUT = TASKS_REDIS.get('SENTINEL_TIMEOUT', 10)
TASKS_REDIS_USERNAME = TASKS_REDIS.get('USERNAME', '')
TASKS_REDIS_PASSWORD = TASKS_REDIS.get('PASSWORD', '')
TASKS_REDIS_DATABASE = TASKS_REDIS.get('DATABASE', 0)
TASKS_REDIS_SSL = TASKS_REDIS.get('SSL', False)
TASKS_REDIS_SKIP_TLS_VERIFY = TASKS_REDIS.get('INSECURE_SKIP_TLS_VERIFY', False)
TASKS_REDIS_CA_CERT_PATH = TASKS_REDIS.get('CA_CERT_PATH', False)

# Caching
if 'caching' not in REDIS:
    raise ImproperlyConfigured("REDIS section in configuration.py is missing caching subsection.")
CACHING_REDIS_HOST = REDIS['caching'].get('HOST', 'localhost')
CACHING_REDIS_PORT = REDIS['caching'].get('PORT', 6379)
CACHING_REDIS_DATABASE = REDIS['caching'].get('DATABASE', 0)
CACHING_REDIS_USERNAME = REDIS['caching'].get('USERNAME', '')
CACHING_REDIS_USERNAME_HOST = '@'.join(filter(None, [CACHING_REDIS_USERNAME, CACHING_REDIS_HOST]))
CACHING_REDIS_PASSWORD = REDIS['caching'].get('PASSWORD', '')
CACHING_REDIS_SENTINELS = REDIS['caching'].get('SENTINELS', [])
CACHING_REDIS_SENTINEL_SERVICE = REDIS['caching'].get('SENTINEL_SERVICE', 'default')
CACHING_REDIS_PROTO = 'rediss' if REDIS['caching'].get('SSL', False) else 'redis'
CACHING_REDIS_SKIP_TLS_VERIFY = REDIS['caching'].get('INSECURE_SKIP_TLS_VERIFY', False)
CACHING_REDIS_CA_CERT_PATH = REDIS['caching'].get('CA_CERT_PATH', False)
CACHING_REDIS_URL = REDIS['caching'].get('URL', f'{CACHING_REDIS_PROTO}://{CACHING_REDIS_USERNAME_HOST}:{CACHING_REDIS_PORT}/{CACHING_REDIS_DATABASE}')

# Configure Django's default cache to use Redis
CACHES = {
    'default': {
        'BACKEND': 'django_redis.cache.RedisCache',
        'LOCATION': CACHING_REDIS_URL,
        'OPTIONS': {
            'CLIENT_CLASS': 'django_redis.client.DefaultClient',
            'PASSWORD': CACHING_REDIS_PASSWORD,
        }
    }
}

if CACHING_REDIS_SENTINELS:
    DJANGO_REDIS_CONNECTION_FACTORY = 'django_redis.pool.SentinelConnectionFactory'
    CACHES['default']['LOCATION'] = f'{CACHING_REDIS_PROTO}://{CACHING_REDIS_SENTINEL_SERVICE}/{CACHING_REDIS_DATABASE}'
    CACHES['default']['OPTIONS']['CLIENT_CLASS'] = 'django_redis.client.SentinelClient'
    CACHES['default']['OPTIONS']['SENTINELS'] = CACHING_REDIS_SENTINELS
if CACHING_REDIS_SKIP_TLS_VERIFY:
    CACHES['default']['OPTIONS'].setdefault('CONNECTION_POOL_KWARGS', {})
    CACHES['default']['OPTIONS']['CONNECTION_POOL_KWARGS']['ssl_cert_reqs'] = False
if CACHING_REDIS_CA_CERT_PATH:
    CACHES['default']['OPTIONS'].setdefault('CONNECTION_POOL_KWARGS', {})
    CACHES['default']['OPTIONS']['CONNECTION_POOL_KWARGS']['ssl_ca_certs'] = CACHING_REDIS_CA_CERT_PATH


#
# Sessions
#

if LOGIN_TIMEOUT is not None:
    # Django default is 1209600 seconds (14 days)
    SESSION_COOKIE_AGE = LOGIN_TIMEOUT
SESSION_SAVE_EVERY_REQUEST = bool(LOGIN_PERSISTENCE)
if SESSION_FILE_PATH is not None:
    SESSION_ENGINE = 'django.contrib.sessions.backends.file'


#
# Email
#

EMAIL_HOST = EMAIL.get('SERVER')
EMAIL_HOST_USER = EMAIL.get('USERNAME')
EMAIL_HOST_PASSWORD = EMAIL.get('PASSWORD')
EMAIL_PORT = EMAIL.get('PORT', 25)
EMAIL_SSL_CERTFILE = EMAIL.get('SSL_CERTFILE')
EMAIL_SSL_KEYFILE = EMAIL.get('SSL_KEYFILE')
EMAIL_SUBJECT_PREFIX = '[NetBox] '
EMAIL_USE_SSL = EMAIL.get('USE_SSL', False)
EMAIL_USE_TLS = EMAIL.get('USE_TLS', False)
EMAIL_TIMEOUT = EMAIL.get('TIMEOUT', 10)
SERVER_EMAIL = EMAIL.get('FROM_EMAIL')


#
# Django core settings
#

INSTALLED_APPS = [
    'django.contrib.admin',
    'django.contrib.auth',
    'django.contrib.contenttypes',
    'django.contrib.sessions',
    'django.contrib.messages',
    'django.contrib.staticfiles',
    'django.contrib.humanize',
    'django.forms',
    'corsheaders',
    'debug_toolbar',
    'django_filters',
    'django_htmx',
    'django_tables2',
    'django_prometheus',
    'strawberry_django',
    'mptt',
    'rest_framework',
    'social_django',
    'taggit',
    'timezone_field',
    'core',
    'account',
    'circuits',
    'dcim',
    'ipam',
    'extras',
    'tenancy',
    'users',
    'utilities',
    'virtualization',
    'vpn',
    'wireless',
    'django_rq',  # Must come after extras to allow overriding management commands
    'drf_spectacular',
    'drf_spectacular_sidecar',
]
if not DEBUG:
    INSTALLED_APPS.remove('debug_toolbar')
if not DJANGO_ADMIN_ENABLED:
    INSTALLED_APPS.remove('django.contrib.admin')

# Middleware
MIDDLEWARE = [
    "strawberry_django.middlewares.debug_toolbar.DebugToolbarMiddleware",
    'corsheaders.middleware.CorsMiddleware',
    'django.contrib.sessions.middleware.SessionMiddleware',
    'django.middleware.locale.LocaleMiddleware',
    'django.middleware.common.CommonMiddleware',
    'django.middleware.csrf.CsrfViewMiddleware',
    'django.contrib.auth.middleware.AuthenticationMiddleware',
    'django.contrib.messages.middleware.MessageMiddleware',
    'django.middleware.clickjacking.XFrameOptionsMiddleware',
    'django.middleware.security.SecurityMiddleware',
    'django_htmx.middleware.HtmxMiddleware',
    'netbox.middleware.RemoteUserMiddleware',
    'netbox.middleware.CoreMiddleware',
    'netbox.middleware.MaintenanceModeMiddleware',
]
if METRICS_ENABLED:
    # If metrics are enabled, add the before & after Prometheus middleware
    MIDDLEWARE = [
        'django_prometheus.middleware.PrometheusBeforeMiddleware',
        *MIDDLEWARE,
        'django_prometheus.middleware.PrometheusAfterMiddleware',
    ]

# URLs
ROOT_URLCONF = 'netbox.urls'

# Templates
TEMPLATES_DIR = BASE_DIR + '/templates'
TEMPLATES = [
    {
        'BACKEND': 'django.template.backends.django.DjangoTemplates',
        'DIRS': [TEMPLATES_DIR],
        'APP_DIRS': True,
        'OPTIONS': {
            'builtins': [
                'utilities.templatetags.builtins.filters',
                'utilities.templatetags.builtins.tags',
            ],
            'context_processors': [
                'django.template.context_processors.debug',
                'django.template.context_processors.request',
                'django.template.context_processors.media',
                'django.contrib.auth.context_processors.auth',
                'django.contrib.messages.context_processors.messages',
                'netbox.context_processors.settings',
                'netbox.context_processors.config',
                'netbox.context_processors.registry',
                'netbox.context_processors.preferences',
            ],
        },
    },
]

# This allows us to override Django's stock form widget templates
FORM_RENDERER = 'django.forms.renderers.TemplatesSetting'

# Set up authentication backends
if type(REMOTE_AUTH_BACKEND) not in (list, tuple):
    REMOTE_AUTH_BACKEND = [REMOTE_AUTH_BACKEND]
AUTHENTICATION_BACKENDS = [
    *REMOTE_AUTH_BACKEND,
    'netbox.authentication.ObjectPermissionBackend',
]

# Use our custom User model
AUTH_USER_MODEL = 'users.User'

# Authentication URLs
LOGIN_URL = f'/{BASE_PATH}login/'
LOGIN_REDIRECT_URL = f'/{BASE_PATH}'

# Use timezone-aware datetime objects
USE_TZ = True

# Toggle language translation support
USE_I18N = TRANSLATION_ENABLED

# WSGI
WSGI_APPLICATION = 'netbox.wsgi.application'
SECURE_PROXY_SSL_HEADER = ('HTTP_X_FORWARDED_PROTO', 'https')
USE_X_FORWARDED_HOST = True
X_FRAME_OPTIONS = 'SAMEORIGIN'

# Static files (CSS, JavaScript, Images)
STATIC_ROOT = BASE_DIR + '/static'
STATIC_URL = f'/{BASE_PATH}static/'
STATICFILES_DIRS = (
    os.path.join(BASE_DIR, 'project-static', 'dist'),
    os.path.join(BASE_DIR, 'project-static', 'img'),
    os.path.join(BASE_DIR, 'project-static', 'js'),
    ('docs', os.path.join(BASE_DIR, 'project-static', 'docs')),  # Prefix with /docs
)

# Media URL
MEDIA_URL = f'/{BASE_PATH}media/'

# Disable default limit of 1000 fields per request. Needed for bulk deletion of objects. (Added in Django 1.10.)
DATA_UPLOAD_MAX_NUMBER_FIELDS = None

# Messages
MESSAGE_TAGS = {
    messages.ERROR: 'danger',
}

DEFAULT_AUTO_FIELD = 'django.db.models.BigAutoField'

SERIALIZATION_MODULES = {
    'json': 'utilities.serializers.json',
}


#
# Permissions & authentication
#

# Exclude potentially sensitive models from wildcard view exemption. These may still be exempted
# by specifying the model individually in the EXEMPT_VIEW_PERMISSIONS configuration parameter.
EXEMPT_EXCLUDE_MODELS = (
    ('extras', 'configrevision'),
    ('users', 'group'),
    ('users', 'objectpermission'),
    ('users', 'token'),
    ('users', 'user'),
)

# All URLs starting with a string listed here are exempt from maintenance mode enforcement
MAINTENANCE_EXEMPT_PATHS = (
    f'/{BASE_PATH}admin/',
    f'/{BASE_PATH}extras/config-revisions/',  # Allow modifying the configuration
    LOGIN_URL,
    LOGIN_REDIRECT_URL,
    LOGOUT_REDIRECT_URL
)


#
# Sentry
#

if SENTRY_ENABLED:
    try:
        import sentry_sdk
    except ModuleNotFoundError:
        raise ImproperlyConfigured("SENTRY_ENABLED is True but the sentry-sdk package is not installed.")
    if not SENTRY_DSN:
        raise ImproperlyConfigured("SENTRY_ENABLED is True but SENTRY_DSN has not been defined.")
    # Initialize the SDK
    sentry_sdk.init(
        dsn=SENTRY_DSN,
        release=RELEASE.full_version,
        sample_rate=SENTRY_SAMPLE_RATE,
        traces_sample_rate=SENTRY_TRACES_SAMPLE_RATE,
        send_default_pii=SENTRY_SEND_DEFAULT_PII,
        http_proxy=HTTP_PROXIES.get('http') if HTTP_PROXIES else None,
        https_proxy=HTTP_PROXIES.get('https') if HTTP_PROXIES else None
    )
    # Assign any configured tags
    for k, v in SENTRY_TAGS.items():
        sentry_sdk.set_tag(k, v)


#
# Census collection
#

# Calculate a unique deployment ID from the secret key
DEPLOYMENT_ID = hashlib.sha256(SECRET_KEY.encode('utf-8')).hexdigest()[:16]
CENSUS_URL = 'https://census.netbox.oss.netboxlabs.com/api/v1/'
CENSUS_PARAMS = {
    'version': RELEASE.full_version,
    'python_version': sys.version.split()[0],
    'deployment_id': DEPLOYMENT_ID,
}
if CENSUS_REPORTING_ENABLED and not DEBUG and 'test' not in sys.argv:
    try:
        # Report anonymous census data
        requests.get(f'{CENSUS_URL}?{urlencode(CENSUS_PARAMS)}', timeout=3, proxies=HTTP_PROXIES)
    except requests.exceptions.RequestException:
        pass


#
# Django social auth
#

SOCIAL_AUTH_PIPELINE = (
    'social_core.pipeline.social_auth.social_details',
    'social_core.pipeline.social_auth.social_uid',
    'social_core.pipeline.social_auth.social_user',
    'social_core.pipeline.user.get_username',
    'social_core.pipeline.user.create_user',
    'social_core.pipeline.social_auth.associate_user',
    'netbox.authentication.user_default_groups_handler',
    'social_core.pipeline.social_auth.load_extra_data',
    'social_core.pipeline.user.user_details',
)

# Load all SOCIAL_AUTH_* settings from the user configuration
for param in dir(configuration):
    if param.startswith('SOCIAL_AUTH_'):
        globals()[param] = getattr(configuration, param)

# Force usage of PostgreSQL's JSONB field for extra data
SOCIAL_AUTH_JSONFIELD_ENABLED = True
SOCIAL_AUTH_CLEAN_USERNAME_FUNCTION = 'users.utils.clean_username'

SOCIAL_AUTH_USER_MODEL = AUTH_USER_MODEL

#
# Django Prometheus
#

PROMETHEUS_EXPORT_MIGRATIONS = False


#
# Django filters
#

FILTERS_NULL_CHOICE_LABEL = 'None'
FILTERS_NULL_CHOICE_VALUE = 'null'


#
# Django REST framework (API)
#

REST_FRAMEWORK_VERSION = '.'.join(RELEASE.version.split('-')[0].split('.')[:2])  # Use major.minor as API version
REST_FRAMEWORK = {
    'ALLOWED_VERSIONS': [REST_FRAMEWORK_VERSION],
    'COERCE_DECIMAL_TO_STRING': False,
    'DEFAULT_AUTHENTICATION_CLASSES': (
        'rest_framework.authentication.SessionAuthentication',
        'netbox.api.authentication.TokenAuthentication',
    ),
    'DEFAULT_FILTER_BACKENDS': (
        'django_filters.rest_framework.DjangoFilterBackend',
        'rest_framework.filters.OrderingFilter',
    ),
    'DEFAULT_METADATA_CLASS': 'netbox.api.metadata.BulkOperationMetadata',
    'DEFAULT_PAGINATION_CLASS': 'netbox.api.pagination.OptionalLimitOffsetPagination',
    'DEFAULT_PARSER_CLASSES': (
        'rest_framework.parsers.JSONParser',
        'rest_framework.parsers.MultiPartParser',
    ),
    'DEFAULT_PERMISSION_CLASSES': (
        'netbox.api.authentication.TokenPermissions',
    ),
    'DEFAULT_RENDERER_CLASSES': (
        'rest_framework.renderers.JSONRenderer',
        'netbox.api.renderers.FormlessBrowsableAPIRenderer',
    ),
    'DEFAULT_SCHEMA_CLASS': 'core.api.schema.NetBoxAutoSchema',
    'DEFAULT_VERSION': REST_FRAMEWORK_VERSION,
    'DEFAULT_VERSIONING_CLASS': 'rest_framework.versioning.AcceptHeaderVersioning',
    'SCHEMA_COERCE_METHOD_NAMES': {
        # Default mappings
        'retrieve': 'read',
        'destroy': 'delete',
        # Custom operations
        'bulk_destroy': 'bulk_delete',
    },
    'VIEW_NAME_FUNCTION': 'utilities.api.get_view_name',
}

#
# DRF Spectacular
#

SPECTACULAR_SETTINGS = {
    'TITLE': 'NetBox REST API',
    'LICENSE': {'name': 'Apache v2 License'},
    'VERSION': RELEASE.full_version,
    'COMPONENT_SPLIT_REQUEST': True,
    'REDOC_DIST': 'SIDECAR',
    'SERVERS': [{
        'url': BASE_PATH,
        'description': 'NetBox',
    }],
    'SWAGGER_UI_DIST': 'SIDECAR',
    'SWAGGER_UI_FAVICON_HREF': 'SIDECAR',
    'POSTPROCESSING_HOOKS': [],
}

#
# Django RQ (events backend)
#

if TASKS_REDIS_USING_SENTINEL:
    RQ_PARAMS = {
        'SENTINELS': TASKS_REDIS_SENTINELS,
        'MASTER_NAME': TASKS_REDIS_SENTINEL_SERVICE,
        'SOCKET_TIMEOUT': None,
        'CONNECTION_KWARGS': {
            'socket_connect_timeout': TASKS_REDIS_SENTINEL_TIMEOUT
        },
    }
elif TASKS_REDIS_URL:
    RQ_PARAMS = {
        'URL': TASKS_REDIS_URL,
        'SSL': TASKS_REDIS_SSL,
        'SSL_CERT_REQS': None if TASKS_REDIS_SKIP_TLS_VERIFY else 'required',
    }
else:
    RQ_PARAMS = {
        'HOST': TASKS_REDIS_HOST,
        'PORT': TASKS_REDIS_PORT,
        'SSL': TASKS_REDIS_SSL,
        'SSL_CERT_REQS': None if TASKS_REDIS_SKIP_TLS_VERIFY else 'required',
    }
RQ_PARAMS.update({
    'DB': TASKS_REDIS_DATABASE,
    'USERNAME': TASKS_REDIS_USERNAME,
    'PASSWORD': TASKS_REDIS_PASSWORD,
    'DEFAULT_TIMEOUT': RQ_DEFAULT_TIMEOUT,
})
if TASKS_REDIS_CA_CERT_PATH:
    RQ_PARAMS.setdefault('REDIS_CLIENT_KWARGS', {})
    RQ_PARAMS['REDIS_CLIENT_KWARGS']['ssl_ca_certs'] = TASKS_REDIS_CA_CERT_PATH

# Define named RQ queues
RQ_QUEUES = {
    RQ_QUEUE_HIGH: RQ_PARAMS,
    RQ_QUEUE_DEFAULT: RQ_PARAMS,
    RQ_QUEUE_LOW: RQ_PARAMS,
}
# Add any queues defined in QUEUE_MAPPINGS
RQ_QUEUES.update({
    queue: RQ_PARAMS for queue in set(QUEUE_MAPPINGS.values()) if queue not in RQ_QUEUES
})

#
# Localization
#

# Supported translation languages
LANGUAGES = (
    ('cs', _('Czech')),
    ('da', _('Danish')),
    ('de', _('German')),
    ('en', _('English')),
    ('es', _('Spanish')),
    ('fr', _('French')),
    ('it', _('Italian')),
    ('ja', _('Japanese')),
    ('nl', _('Dutch')),
    ('pl', _('Polish')),
    ('pt', _('Portuguese')),
    ('ru', _('Russian')),
    ('tr', _('Turkish')),
    ('uk', _('Ukrainian')),
    ('zh', _('Chinese')),
)
LOCALE_PATHS = (
    BASE_DIR + '/translations',
)

#
# Strawberry (GraphQL)
#
STRAWBERRY_DJANGO = {
    "TYPE_DESCRIPTION_FROM_MODEL_DOCSTRING": True,
    "USE_DEPRECATED_FILTERS": True,
}

#
# Plugins
#

PLUGIN_CATALOG_URL = 'https://api.netbox.oss.netboxlabs.com/v1/plugins'

# Register any configured plugins
for plugin_name in PLUGINS:
    try:
        # Import the plugin module
        plugin = importlib.import_module(plugin_name)
    except ModuleNotFoundError as e:
        if getattr(e, 'name') == plugin_name:
            raise ImproperlyConfigured(
                f"Unable to import plugin {plugin_name}: Module not found. Check that the plugin module has been "
                f"installed within the correct Python environment."
            )
        raise e

    try:
        # Load the PluginConfig
        plugin_config: PluginConfig = plugin.config
    except AttributeError:
        raise ImproperlyConfigured(
            f"Plugin {plugin_name} does not provide a 'config' variable. This should be defined in the plugin's "
            f"__init__.py file and point to the PluginConfig subclass."
        )

    plugin_module = "{}.{}".format(plugin_config.__module__, plugin_config.__name__)  # type: ignore

    # Gather additional apps to load alongside this plugin
    django_apps = plugin_config.django_apps
    if plugin_name in django_apps:
        django_apps.pop(plugin_name)
    if plugin_module not in django_apps:
        django_apps.append(plugin_module)

    # Test if we can import all modules (or its parent, for PluginConfigs and AppConfigs)
    for app in django_apps:
        if "." in app:
            parts = app.split(".")
            spec = importlib.util.find_spec(".".join(parts[:-1]))
        else:
            spec = importlib.util.find_spec(app)
        if spec is None:
            raise ImproperlyConfigured(
                f"Failed to load django_apps specified by plugin {plugin_name}: {django_apps} "
                f"The module {app} cannot be imported. Check that the necessary package has been "
                f"installed within the correct Python environment."
            )

    INSTALLED_APPS.extend(django_apps)

    # Preserve uniqueness of the INSTALLED_APPS list, we keep the last occurrence
    sorted_apps = reversed(list(dict.fromkeys(reversed(INSTALLED_APPS))))
    INSTALLED_APPS = list(sorted_apps)

    # Validate user-provided configuration settings and assign defaults
    if plugin_name not in PLUGINS_CONFIG:
        PLUGINS_CONFIG[plugin_name] = {}
    plugin_config.validate(PLUGINS_CONFIG[plugin_name], RELEASE.version)

    # Add middleware
    plugin_middleware = plugin_config.middleware
    if plugin_middleware and type(plugin_middleware) in (list, tuple):
        MIDDLEWARE.extend(plugin_middleware)

    # Create RQ queues dedicated to the plugin
    # we use the plugin name as a prefix for queue name's defined in the plugin config
    # ex: mysuperplugin.mysuperqueue1
    if type(plugin_config.queues) is not list:
        raise ImproperlyConfigured(f"Plugin {plugin_name} queues must be a list.")
    RQ_QUEUES.update({
        f"{plugin_name}.{queue}": RQ_PARAMS for queue in plugin_config.queues
    })

# UNSUPPORTED FUNCTIONALITY: Import any local overrides.
try:
    from .local_settings import *
    _UNSUPPORTED_SETTINGS = True
except ImportError:
    pass<|MERGE_RESOLUTION|>--- conflicted
+++ resolved
@@ -26,12 +26,8 @@
 # Environment setup
 #
 
-<<<<<<< HEAD
 RELEASE = load_release_data()
 VERSION = RELEASE.full_version  # Retained for backward compatibility
-=======
-VERSION = '4.0.9-dev'
->>>>>>> 8bfcb1c8
 HOSTNAME = platform.node()
 # Set the base directory two levels up
 BASE_DIR = os.path.dirname(os.path.dirname(os.path.abspath(__file__)))
