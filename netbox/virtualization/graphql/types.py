--- conflicted
+++ resolved
@@ -1,14 +1,9 @@
-<<<<<<< HEAD
 from typing import Annotated, List
 
 import strawberry
 import strawberry_django
 
-from extras.graphql.mixins import ConfigContextMixin
-=======
-from dcim.graphql.types import ComponentObjectType
 from extras.graphql.mixins import ConfigContextMixin, ContactsMixin
->>>>>>> 78bd7dec
 from ipam.graphql.mixins import IPAddressesMixin, VLANGroupsMixin
 from netbox.graphql.scalars import BigInt
 from netbox.graphql.types import OrganizationalObjectType, NetBoxObjectType
@@ -78,13 +73,12 @@
         return self.clusters.all()
 
 
-<<<<<<< HEAD
 @strawberry_django.type(
     models.VirtualMachine,
     fields='__all__',
     filters=VirtualMachineFilter
 )
-class VirtualMachineType(ConfigContextMixin, NetBoxObjectType):
+class VirtualMachineType(ConfigContextMixin, ContactsMixin, NetBoxObjectType):
     _name: str
     interface_count: BigInt
     virtual_disk_count: BigInt
@@ -143,34 +137,4 @@
     filters=VirtualDiskFilter
 )
 class VirtualDiskType(ComponentType):
-    pass
-=======
-class VirtualMachineType(ConfigContextMixin, ContactsMixin, NetBoxObjectType):
-
-    class Meta:
-        model = models.VirtualMachine
-        fields = '__all__'
-        filterset_class = filtersets.VirtualMachineFilterSet
-
-
-class VMInterfaceType(IPAddressesMixin, ComponentObjectType):
-
-    class Meta:
-        model = models.VMInterface
-        fields = '__all__'
-        filterset_class = filtersets.VMInterfaceFilterSet
-
-    def resolve_mode(self, info):
-        return self.mode or None
-
-
-class VirtualDiskType(ComponentObjectType):
-
-    class Meta:
-        model = models.VirtualDisk
-        fields = '__all__'
-        filterset_class = filtersets.VirtualDiskFilterSet
-
-    def resolve_mode(self, info):
-        return self.mode or None
->>>>>>> 78bd7dec
+    pass