from collections import OrderedDict

from django.contrib.contenttypes.models import ContentType
from django.db.models import Count
from django.http import Http404, HttpResponse
from django.shortcuts import get_object_or_404
from rest_framework.decorators import action
from rest_framework.exceptions import PermissionDenied
from rest_framework.response import Response
from rest_framework.viewsets import ReadOnlyModelViewSet, ViewSet

from extras import filters
from extras.models import (
    ConfigContext, CustomFieldChoice, ExportTemplate, Graph, ImageAttachment, ObjectChange, ReportResult, TopologyMap,
    Tag,
)
from extras.reports import get_report, get_reports
from utilities.api import FieldChoicesViewSet, IsAuthenticatedOrLoginNotRequired, ModelViewSet
from . import serializers


#
# Field choices
#

class ExtrasFieldChoicesViewSet(FieldChoicesViewSet):
    fields = (
        (ExportTemplate, ['template_language']),
        (Graph, ['type']),
        (ObjectChange, ['action']),
    )


#
# Custom field choices
#

class CustomFieldChoicesViewSet(ViewSet):
    """
    """
    permission_classes = [IsAuthenticatedOrLoginNotRequired]

    def __init__(self, *args, **kwargs):
        super(CustomFieldChoicesViewSet, self).__init__(*args, **kwargs)

        self._fields = OrderedDict()

        for cfc in CustomFieldChoice.objects.all():
            self._fields.setdefault(cfc.field.name, {})
            self._fields[cfc.field.name][cfc.value] = cfc.pk

    def list(self, request):
        return Response(self._fields)

    def retrieve(self, request, pk):
        if pk not in self._fields:
            raise Http404
        return Response(self._fields[pk])

    def get_view_name(self):
        return "Custom Field choices"


#
# Custom fields
#

class CustomFieldModelViewSet(ModelViewSet):
    """
    Include the applicable set of CustomFields in the ModelViewSet context.
    """

    def get_serializer_context(self):

        # Gather all custom fields for the model
        content_type = ContentType.objects.get_for_model(self.queryset.model)
        custom_fields = content_type.custom_fields.prefetch_related('choices')

        # Cache all relevant CustomFieldChoices. This saves us from having to do a lookup per select field per object.
        custom_field_choices = {}
        for field in custom_fields:
            for cfc in field.choices.all():
                custom_field_choices[cfc.id] = cfc.value
        custom_field_choices = custom_field_choices

        context = super().get_serializer_context()
        context.update({
            'custom_fields': custom_fields,
            'custom_field_choices': custom_field_choices,
        })
        return context

    def get_queryset(self):
        # Prefetch custom field values
        return super().get_queryset().prefetch_related('custom_field_values__field')


#
# Graphs
#

class GraphViewSet(ModelViewSet):
    queryset = Graph.objects.all()
    serializer_class = serializers.GraphSerializer
    filterset_class = filters.GraphFilter


#
# Export templates
#

class ExportTemplateViewSet(ModelViewSet):
    queryset = ExportTemplate.objects.all()
    serializer_class = serializers.ExportTemplateSerializer
    filterset_class = filters.ExportTemplateFilter


#
# Topology maps
#

class TopologyMapViewSet(ModelViewSet):
    queryset = TopologyMap.objects.select_related('site')
    serializer_class = serializers.TopologyMapSerializer
    filterset_class = filters.TopologyMapFilter

    @action(detail=True)
    def render(self, request, pk):

        tmap = get_object_or_404(TopologyMap, pk=pk)
        img_format = 'png'

        try:
            data = tmap.render(img_format=img_format)
        except Exception as e:
            return HttpResponse(
                "There was an error generating the requested graph: %s" % e
            )

        response = HttpResponse(data, content_type='image/{}'.format(img_format))
        response['Content-Disposition'] = 'inline; filename="{}.{}"'.format(tmap.slug, img_format)

        return response


#
# Tags
#

class TagViewSet(ModelViewSet):
<<<<<<< HEAD
    queryset = Tag.objects.annotate(tagged_items=Count('extras_taggeditem_items'))
=======
    queryset = Tag.objects.annotate(
        tagged_items=Count('taggit_taggeditem_items', distinct=True)
    )
>>>>>>> d5dcb77d
    serializer_class = serializers.TagSerializer
    filterset_class = filters.TagFilter


#
# Image attachments
#

class ImageAttachmentViewSet(ModelViewSet):
    queryset = ImageAttachment.objects.all()
    serializer_class = serializers.ImageAttachmentSerializer


#
# Config contexts
#

class ConfigContextViewSet(ModelViewSet):
    queryset = ConfigContext.objects.prefetch_related(
        'regions', 'sites', 'roles', 'platforms', 'tenant_groups', 'tenants',
    )
    serializer_class = serializers.ConfigContextSerializer
    filterset_class = filters.ConfigContextFilter


#
# Reports
#

class ReportViewSet(ViewSet):
    permission_classes = [IsAuthenticatedOrLoginNotRequired]
    _ignore_model_permissions = True
    exclude_from_schema = True
    lookup_value_regex = '[^/]+'  # Allow dots

    def _retrieve_report(self, pk):

        # Read the PK as "<module>.<report>"
        if '.' not in pk:
            raise Http404
        module_name, report_name = pk.split('.', 1)

        # Raise a 404 on an invalid Report module/name
        report = get_report(module_name, report_name)
        if report is None:
            raise Http404

        return report

    def list(self, request):
        """
        Compile all reports and their related results (if any). Result data is deferred in the list view.
        """
        report_list = []

        # Iterate through all available Reports.
        for module_name, reports in get_reports():
            for report in reports:

                # Attach the relevant ReportResult (if any) to each Report.
                report.result = ReportResult.objects.filter(report=report.full_name).defer('data').first()
                report_list.append(report)

        serializer = serializers.ReportSerializer(report_list, many=True, context={
            'request': request,
        })

        return Response(serializer.data)

    def retrieve(self, request, pk):
        """
        Retrieve a single Report identified as "<module>.<report>".
        """

        # Retrieve the Report and ReportResult, if any.
        report = self._retrieve_report(pk)
        report.result = ReportResult.objects.filter(report=report.full_name).first()

        serializer = serializers.ReportDetailSerializer(report)

        return Response(serializer.data)

    @action(detail=True, methods=['post'])
    def run(self, request, pk):
        """
        Run a Report and create a new ReportResult, overwriting any previous result for the Report.
        """

        # Check that the user has permission to run reports.
        if not request.user.has_perm('extras.add_reportresult'):
            raise PermissionDenied("This user does not have permission to run reports.")

        # Retrieve and run the Report. This will create a new ReportResult.
        report = self._retrieve_report(pk)
        report.run()

        serializer = serializers.ReportDetailSerializer(report)

        return Response(serializer.data)


#
# Change logging
#

class ObjectChangeViewSet(ReadOnlyModelViewSet):
    """
    Retrieve a list of recent changes.
    """
    queryset = ObjectChange.objects.select_related('user')
    serializer_class = serializers.ObjectChangeSerializer
    filterset_class = filters.ObjectChangeFilter<|MERGE_RESOLUTION|>--- conflicted
+++ resolved
@@ -148,13 +148,9 @@
 #
 
 class TagViewSet(ModelViewSet):
-<<<<<<< HEAD
-    queryset = Tag.objects.annotate(tagged_items=Count('extras_taggeditem_items'))
-=======
     queryset = Tag.objects.annotate(
         tagged_items=Count('taggit_taggeditem_items', distinct=True)
     )
->>>>>>> d5dcb77d
     serializer_class = serializers.TagSerializer
     filterset_class = filters.TagFilter
 
