from unittest import skipIf

from django.conf import settings
from django.core.exceptions import ImproperlyConfigured
from django.test import Client, TestCase, override_settings
from django.urls import reverse

from extras.registry import registry
from extras.tests.dummy_plugin import config as dummy_config


@skipIf('extras.tests.dummy_plugin' not in settings.PLUGINS, "dummy_plugin not in settings.PLUGINS")
class PluginTest(TestCase):

    def test_config(self):

        self.assertIn('extras.tests.dummy_plugin.DummyPluginConfig', settings.INSTALLED_APPS)

    def test_models(self):
        from extras.tests.dummy_plugin.models import DummyModel

        # Test saving an instance
        instance = DummyModel(name='Instance 1', number=100)
        instance.save()
        self.assertIsNotNone(instance.pk)

        # Test deleting an instance
        instance.delete()
        self.assertIsNone(instance.pk)

    def test_admin(self):

        # Test admin view URL resolution
        url = reverse('admin:dummy_plugin_dummymodel_add')
        self.assertEqual(url, '/admin/dummy_plugin/dummymodel/add/')

    def test_views(self):

        # Test URL resolution
        url = reverse('plugins:dummy_plugin:dummy_models')
        self.assertEqual(url, '/plugins/dummy-plugin/models/')

        # Test GET request
        client = Client()
        response = client.get(url)
        self.assertEqual(response.status_code, 200)

    @override_settings(EXEMPT_VIEW_PERMISSIONS=['*'])
    def test_api_views(self):

        # Test URL resolution
        url = reverse('plugins-api:dummy_plugin-api:dummymodel-list')
        self.assertEqual(url, '/api/plugins/dummy-plugin/dummy-models/')

        # Test GET request
        client = Client()
        response = client.get(url)
        self.assertEqual(response.status_code, 200)

    def test_menu_items(self):
        """
        Check that plugin MenuItems and MenuButtons are registered.
        """
        self.assertIn('Dummy plugin', registry['plugin_menu_items'])
        menu_items = registry['plugin_menu_items']['Dummy plugin']
        self.assertEqual(len(menu_items), 2)
        self.assertEqual(len(menu_items[0].buttons), 2)

    def test_template_extensions(self):
        """
        Check that plugin TemplateExtensions are registered.
        """
        from extras.tests.dummy_plugin.template_content import SiteContent

        self.assertIn(SiteContent, registry['plugin_template_extensions']['dcim.site'])

    def test_middleware(self):
        """
        Check that plugin middleware is registered.
        """
        self.assertIn('extras.tests.dummy_plugin.middleware.DummyMiddleware', settings.MIDDLEWARE)

<<<<<<< HEAD
    def test_caching_config(self):
        """
        Check that plugin caching configuration is registered.
        """
        self.assertIn('extras.tests.dummy_plugin.*', settings.CACHEOPS)

    def test_queues(self):
        """
        Check that plugin queues are registered with the accurate name.
        """
        self.assertIn('extras.tests.dummy_plugin.testing-low', settings.RQ_QUEUES)
        self.assertIn('extras.tests.dummy_plugin.testing-medium', settings.RQ_QUEUES)
        self.assertIn('extras.tests.dummy_plugin.testing-high', settings.RQ_QUEUES)

=======
>>>>>>> bc812e49
    def test_min_version(self):
        """
        Check enforcement of minimum NetBox version.
        """
        with self.assertRaises(ImproperlyConfigured):
            dummy_config.validate({}, '0.9')

    def test_max_version(self):
        """
        Check enforcement of maximum NetBox version.
        """
        with self.assertRaises(ImproperlyConfigured):
            dummy_config.validate({}, '10.0')

    def test_required_settings(self):
        """
        Validate enforcement of required settings.
        """
        class DummyConfigWithRequiredSettings(dummy_config):
            required_settings = ['foo']

        # Validation should pass when all required settings are present
        DummyConfigWithRequiredSettings.validate({'foo': True}, settings.VERSION)

        # Validation should fail when a required setting is missing
        with self.assertRaises(ImproperlyConfigured):
            DummyConfigWithRequiredSettings.validate({}, settings.VERSION)

    def test_default_settings(self):
        """
        Validate population of default config settings.
        """
        class DummyConfigWithDefaultSettings(dummy_config):
            default_settings = {
                'bar': 123,
            }

        # Populate the default value if setting has not been specified
        user_config = {}
        DummyConfigWithDefaultSettings.validate(user_config, settings.VERSION)
        self.assertEqual(user_config['bar'], 123)

        # Don't overwrite specified values
        user_config = {'bar': 456}
        DummyConfigWithDefaultSettings.validate(user_config, settings.VERSION)
        self.assertEqual(user_config['bar'], 456)<|MERGE_RESOLUTION|>--- conflicted
+++ resolved
@@ -80,13 +80,6 @@
         """
         self.assertIn('extras.tests.dummy_plugin.middleware.DummyMiddleware', settings.MIDDLEWARE)
 
-<<<<<<< HEAD
-    def test_caching_config(self):
-        """
-        Check that plugin caching configuration is registered.
-        """
-        self.assertIn('extras.tests.dummy_plugin.*', settings.CACHEOPS)
-
     def test_queues(self):
         """
         Check that plugin queues are registered with the accurate name.
@@ -95,8 +88,6 @@
         self.assertIn('extras.tests.dummy_plugin.testing-medium', settings.RQ_QUEUES)
         self.assertIn('extras.tests.dummy_plugin.testing-high', settings.RQ_QUEUES)
 
-=======
->>>>>>> bc812e49
     def test_min_version(self):
         """
         Check enforcement of minimum NetBox version.
